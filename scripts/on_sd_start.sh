#!/bin/bash

source ./scripts/functions.sh

cp sd-ui-files/scripts/on_env_start.sh scripts/
cp sd-ui-files/scripts/bootstrap.sh scripts/

# activate the installer env
CONDA_BASEPATH=$(conda info --base)
source "$CONDA_BASEPATH/etc/profile.d/conda.sh" # avoids the 'shell not initialized' error

conda activate || fail "Failed to activate conda"

# remove the old version of the dev console script, if it's still present
if [ -e "open_dev_console.sh" ]; then
    rm "open_dev_console.sh"
fi

python -c "import os; import shutil; frm = 'sd-ui-files/ui/hotfix/9c24e6cd9f499d02c4f21a033736dabd365962dc80fe3aeb57a8f85ea45a20a3.26fead7ea4f0f843f6eb4055dfd25693f1a71f3c6871b184042d4b126244e142'; dst = os.path.join(os.path.expanduser('~'), '.cache', 'huggingface', 'transformers', '9c24e6cd9f499d02c4f21a033736dabd365962dc80fe3aeb57a8f85ea45a20a3.26fead7ea4f0f843f6eb4055dfd25693f1a71f3c6871b184042d4b126244e142'); shutil.copyfile(frm, dst) if os.path.exists(dst) else print(''); print('Hotfixed broken JSON file from OpenAI');" 

# Caution, this file will make your eyes and brain bleed. It's such an unholy mess.
# Note to self: Please rewrite this in Python. For the sake of your own sanity.

if [ -e "scripts/install_status.txt" ] && [ `grep -c sd_git_cloned scripts/install_status.txt` -gt "0" ]; then
    echo "Stable Diffusion's git repository was already installed. Updating.."

    cd stable-diffusion

    git remote set-url origin https://github.com/easydiffusion/diffusion-kit.git

    git reset --hard
    git pull
    git -c advice.detachedHead=false checkout 7f32368ed1030a6e710537047bacd908adea183a

    git apply --whitespace=warn ../ui/sd_internal/ddim_callback.patch || fail "ddim patch failed"
<<<<<<< HEAD
=======
    git apply --whitespace=warn ../ui/sd_internal/env_yaml.patch || fail "yaml patch failed"
>>>>>>> 3b0ace34

    cd ..
else
    printf "\n\nDownloading Stable Diffusion..\n\n"

    if git clone https://github.com/easydiffusion/diffusion-kit.git stable-diffusion ; then
        echo sd_git_cloned >> scripts/install_status.txt
    else
        fail "git clone of basujindal/stable-diffusion.git failed"
    fi

    cd stable-diffusion
    git -c advice.detachedHead=false checkout 7f32368ed1030a6e710537047bacd908adea183a

    git apply --whitespace=warn ../ui/sd_internal/ddim_callback.patch || fail "ddim patch failed"
<<<<<<< HEAD
=======
    git apply --whitespace=warn ../ui/sd_internal/env_yaml.patch || fail "yaml patch failed"
>>>>>>> 3b0ace34

    cd ..
fi

cd stable-diffusion

if [ `grep -c conda_sd_env_created ../scripts/install_status.txt` -gt "0" ]; then
    echo "Packages necessary for Stable Diffusion were already installed"

    conda activate ./env || fail "conda activate failed"
else
    printf "\n\nDownloading packages necessary for Stable Diffusion..\n"
    printf "\n\n***** This will take some time (depending on the speed of the Internet connection) and may appear to be stuck, but please be patient ***** ..\n\n"

    # prevent conda from using packages from the user's home directory, to avoid conflicts
    export PYTHONNOUSERSITE=1
    export PYTHONPATH="$(pwd):$(pwd)/env/lib/site-packages"

    if conda env create --prefix env --force -f environment.yaml ; then
        echo "Installed. Testing.."
    else
        fail "'conda env create' failed"
    fi

    conda activate ./env || fail "conda activate failed"

    out_test=`python -c "import torch; import ldm; import transformers; import numpy; import antlr4; print(42)"`
    if [ "$out_test" != "42" ]; then
        fail "Dependency test failed"
    fi

    echo conda_sd_env_created >> ../scripts/install_status.txt
fi

if [ `grep -c conda_sd_gfpgan_deps_installed ../scripts/install_status.txt` -gt "0" ]; then
    echo "Packages necessary for GFPGAN (Face Correction) were already installed"
else
    printf "\n\nDownloading packages necessary for GFPGAN (Face Correction)..\n"

    export PYTHONNOUSERSITE=1
    export PYTHONPATH="$(pwd):$(pwd)/env/lib/site-packages"

    out_test=`python -c "from gfpgan import GFPGANer; print(42)"`
    if [ "$out_test" != "42" ]; then
        echo "EE The dependency check has failed. This usually means that some system libraries are missing."
	echo "EE On Debian/Ubuntu systems, this are often these packages: libsm6 libxext6 libxrender-dev"
	echo "EE Other Linux distributions might have different package names for these libraries."
        fail "GFPGAN dependency test failed"
    fi

    echo conda_sd_gfpgan_deps_installed >> ../scripts/install_status.txt
fi

if [ `grep -c conda_sd_esrgan_deps_installed ../scripts/install_status.txt` -gt "0" ]; then
    echo "Packages necessary for ESRGAN (Resolution Upscaling) were already installed"
else
    printf "\n\nDownloading packages necessary for ESRGAN (Resolution Upscaling)..\n"

    export PYTHONNOUSERSITE=1
    export PYTHONPATH="$(pwd):$(pwd)/env/lib/site-packages"

    out_test=`python -c "from basicsr.archs.rrdbnet_arch import RRDBNet; from realesrgan import RealESRGANer; print(42)"`
    if [ "$out_test" != "42" ]; then
        fail "ESRGAN dependency test failed"
    fi

    echo conda_sd_esrgan_deps_installed >> ../scripts/install_status.txt
fi

if [ `grep -c conda_sd_ui_deps_installed ../scripts/install_status.txt` -gt "0" ]; then
    echo "Packages necessary for Stable Diffusion UI were already installed"
else
    printf "\n\nDownloading packages necessary for Stable Diffusion UI..\n\n"

    export PYTHONNOUSERSITE=1
    export PYTHONPATH="$(pwd):$(pwd)/env/lib/site-packages"

    if conda install -c conda-forge --prefix ./env -y uvicorn fastapi ; then
        echo "Installed. Testing.."
    else
        fail "'conda install uvicorn' failed" 
    fi

    if ! command -v uvicorn &> /dev/null; then
        fail "UI packages not found!"
    fi

    echo conda_sd_ui_deps_installed >> ../scripts/install_status.txt
fi

if python -m picklescan --help >/dev/null 2>&1; then
    echo "Picklescan is already installed."
else
    echo "Picklescan not found, installing."
    pip install picklescan || fail "Picklescan installation failed."
fi



mkdir -p "../models/stable-diffusion"
mkdir -p "../models/vae"
echo "" > "../models/stable-diffusion/Put your custom ckpt files here.txt"
echo "" > "../models/vae/Put your VAE files here.txt"

if [ -f "sd-v1-4.ckpt" ]; then
    model_size=`find "sd-v1-4.ckpt" -printf "%s"`

    if [ "$model_size" -eq "4265380512" ] || [ "$model_size" -eq "7703807346" ] || [ "$model_size" -eq "7703810927" ]; then
        echo "Data files (weights) necessary for Stable Diffusion were already downloaded"
    else
        printf "\n\nThe model file present at $PWD/sd-v1-4.ckpt is invalid. It is only $model_size bytes in size. Re-downloading.."
        rm sd-v1-4.ckpt
    fi
fi

if [ ! -f "sd-v1-4.ckpt" ]; then
    echo "Downloading data files (weights) for Stable Diffusion.."

    curl -L -k https://me.cmdr2.org/stable-diffusion-ui/sd-v1-4.ckpt > sd-v1-4.ckpt

    if [ -f "sd-v1-4.ckpt" ]; then
        model_size=`find "sd-v1-4.ckpt" -printf "%s"`
        if [ ! "$model_size" == "4265380512" ]; then
	    fail "The downloaded model file was invalid! Bytes downloaded: $model_size"
        fi
    else
        fail "Error downloading the data files (weights) for Stable Diffusion"
    fi
fi


if [ -f "GFPGANv1.3.pth" ]; then
    model_size=`find "GFPGANv1.3.pth" -printf "%s"`

    if [ "$model_size" -eq "348632874" ]; then
        echo "Data files (weights) necessary for GFPGAN (Face Correction) were already downloaded"
    else
        printf "\n\nThe model file present at $PWD/GFPGANv1.3.pth is invalid. It is only $model_size bytes in size. Re-downloading.."
        rm GFPGANv1.3.pth
    fi
fi

if [ ! -f "GFPGANv1.3.pth" ]; then
    echo "Downloading data files (weights) for GFPGAN (Face Correction).."

    curl -L -k https://github.com/TencentARC/GFPGAN/releases/download/v1.3.0/GFPGANv1.3.pth > GFPGANv1.3.pth

    if [ -f "GFPGANv1.3.pth" ]; then
        model_size=`find "GFPGANv1.3.pth" -printf "%s"`
        if [ ! "$model_size" -eq "348632874" ]; then
            fail "The downloaded GFPGAN model file was invalid! Bytes downloaded: $model_size"
        fi
    else
        fail "Error downloading the data files (weights) for GFPGAN (Face Correction)."
    fi
fi


if [ -f "RealESRGAN_x4plus.pth" ]; then
    model_size=`find "RealESRGAN_x4plus.pth" -printf "%s"`

    if [ "$model_size" -eq "67040989" ]; then
        echo "Data files (weights) necessary for ESRGAN (Resolution Upscaling) x4plus were already downloaded"
    else
        printf "\n\nThe model file present at $PWD/RealESRGAN_x4plus.pth is invalid. It is only $model_size bytes in size. Re-downloading.."
        rm RealESRGAN_x4plus.pth
    fi
fi

if [ ! -f "RealESRGAN_x4plus.pth" ]; then
    echo "Downloading data files (weights) for ESRGAN (Resolution Upscaling) x4plus.."

    curl -L -k https://github.com/xinntao/Real-ESRGAN/releases/download/v0.1.0/RealESRGAN_x4plus.pth > RealESRGAN_x4plus.pth

    if [ -f "RealESRGAN_x4plus.pth" ]; then
        model_size=`find "RealESRGAN_x4plus.pth" -printf "%s"`
        if [ ! "$model_size" -eq "67040989" ]; then
            fail "The downloaded ESRGAN x4plus model file was invalid! Bytes downloaded: $model_size"
        fi
    else
        fail "Error downloading the data files (weights) for ESRGAN (Resolution Upscaling) x4plus"
    fi
fi


if [ -f "RealESRGAN_x4plus_anime_6B.pth" ]; then
    model_size=`find "RealESRGAN_x4plus_anime_6B.pth" -printf "%s"`

    if [ "$model_size" -eq "17938799" ]; then
        echo "Data files (weights) necessary for ESRGAN (Resolution Upscaling) x4plus_anime were already downloaded"
    else
        printf "\n\nThe model file present at $PWD/RealESRGAN_x4plus_anime_6B.pth is invalid. It is only $model_size bytes in size. Re-downloading.."
        rm RealESRGAN_x4plus_anime_6B.pth
    fi
fi

if [ ! -f "RealESRGAN_x4plus_anime_6B.pth" ]; then
    echo "Downloading data files (weights) for ESRGAN (Resolution Upscaling) x4plus_anime.."

    curl -L -k https://github.com/xinntao/Real-ESRGAN/releases/download/v0.2.2.4/RealESRGAN_x4plus_anime_6B.pth > RealESRGAN_x4plus_anime_6B.pth

    if [ -f "RealESRGAN_x4plus_anime_6B.pth" ]; then
        model_size=`find "RealESRGAN_x4plus_anime_6B.pth" -printf "%s"`
        if [ ! "$model_size" -eq "17938799" ]; then
            fail "The downloaded ESRGAN x4plus_anime model file was invalid! Bytes downloaded: $model_size"
        fi
    else
        fail "Error downloading the data files (weights) for ESRGAN (Resolution Upscaling) x4plus_anime."
    fi
fi


if [ -f "../models/vae/vae-ft-mse-840000-ema-pruned.ckpt" ]; then
    model_size=`find ../models/vae/vae-ft-mse-840000-ema-pruned.ckpt -printf "%s"`

    if [ "$model_size" -eq "334695179" ]; then
        echo "Data files (weights) necessary for the default VAE (sd-vae-ft-mse-original) were already downloaded"
    else
        printf "\n\nThe model file present at models/vae/vae-ft-mse-840000-ema-pruned.ckpt is invalid. It is only $model_size bytes in size. Re-downloading.."
        rm ../models/vae/vae-ft-mse-840000-ema-pruned.ckpt
    fi
fi

if [ ! -f "../models/vae/vae-ft-mse-840000-ema-pruned.ckpt" ]; then
    echo "Downloading data files (weights) for the default VAE (sd-vae-ft-mse-original).."

    curl -L -k https://huggingface.co/stabilityai/sd-vae-ft-mse-original/resolve/main/vae-ft-mse-840000-ema-pruned.ckpt > ../models/vae/vae-ft-mse-840000-ema-pruned.ckpt

    if [ -f "../models/vae/vae-ft-mse-840000-ema-pruned.ckpt" ]; then
        model_size=`find ../models/vae/vae-ft-mse-840000-ema-pruned.ckpt -printf "%s"`
        if [ ! "$model_size" -eq "334695179" ]; then
            printf "\n\nError: The downloaded default VAE (sd-vae-ft-mse-original) file was invalid! Bytes downloaded: $model_size\n\n"
            printf "\n\nError downloading the data files (weights) for the default VAE (sd-vae-ft-mse-original). Sorry about that, please try to:\n  1. Run this installer again.\n  2. If that doesn't fix it, please try the common troubleshooting steps at https://github.com/cmdr2/stable-diffusion-ui/wiki/Troubleshooting\n  3. If those steps don't help, please copy *all* the error messages in this window, and ask the community at https://discord.com/invite/u9yhsFmEkB\n  4. If that doesn't solve the problem, please file an issue at https://github.com/cmdr2/stable-diffusion-ui/issues\nThanks!\n\n"
            read -p "Press any key to continue"
            exit
        fi
    else
        printf "\n\nError downloading the data files (weights) for the default VAE (sd-vae-ft-mse-original). Sorry about that, please try to:\n  1. Run this installer again.\n  2. If that doesn't fix it, please try the common troubleshooting steps at https://github.com/cmdr2/stable-diffusion-ui/wiki/Troubleshooting\n  3. If those steps don't help, please copy *all* the error messages in this window, and ask the community at https://discord.com/invite/u9yhsFmEkB\n  4. If that doesn't solve the problem, please file an issue at https://github.com/cmdr2/stable-diffusion-ui/issues\nThanks!\n\n"
        read -p "Press any key to continue"
        exit
    fi
fi


if [ `grep -c sd_install_complete ../scripts/install_status.txt` -gt "0" ]; then
    echo sd_weights_downloaded >> ../scripts/install_status.txt
    echo sd_install_complete >> ../scripts/install_status.txt
fi

printf "\n\nStable Diffusion is ready!\n\n"

SD_PATH=`pwd`
export PYTHONPATH="$SD_PATH:$SD_PATH/env/lib/python3.8/site-packages"
echo "PYTHONPATH=$PYTHONPATH"

which python
python --version

cd ..
export SD_UI_PATH=`pwd`/ui
cd stable-diffusion

uvicorn server:app --app-dir "$SD_UI_PATH" --port ${SD_UI_BIND_PORT:-9000} --host ${SD_UI_BIND_IP:-0.0.0.0}

read -p "Press any key to continue"<|MERGE_RESOLUTION|>--- conflicted
+++ resolved
@@ -33,10 +33,6 @@
     git -c advice.detachedHead=false checkout 7f32368ed1030a6e710537047bacd908adea183a
 
     git apply --whitespace=warn ../ui/sd_internal/ddim_callback.patch || fail "ddim patch failed"
-<<<<<<< HEAD
-=======
-    git apply --whitespace=warn ../ui/sd_internal/env_yaml.patch || fail "yaml patch failed"
->>>>>>> 3b0ace34
 
     cd ..
 else
@@ -52,10 +48,6 @@
     git -c advice.detachedHead=false checkout 7f32368ed1030a6e710537047bacd908adea183a
 
     git apply --whitespace=warn ../ui/sd_internal/ddim_callback.patch || fail "ddim patch failed"
-<<<<<<< HEAD
-=======
-    git apply --whitespace=warn ../ui/sd_internal/env_yaml.patch || fail "yaml patch failed"
->>>>>>> 3b0ace34
 
     cd ..
 fi
