import os
import time
import base64
import re

from easydiffusion.types import TaskData, GenerateImageRequest

from sdkit.utils import save_images, save_dicts

filename_regex = re.compile('[^a-zA-Z0-9]')

# keep in sync with `ui/media/js/dnd.js`
TASK_TEXT_MAPPING = {
    'prompt': 'Prompt',
    'width': 'Width',
    'height': 'Height',
    'seed': 'Seed',
    'num_inference_steps': 'Steps',
    'guidance_scale': 'Guidance Scale',
    'prompt_strength': 'Prompt Strength',
    'use_face_correction': 'Use Face Correction',
    'use_upscale': 'Use Upscaling',
    'upscale_amount': 'Upscale By',
    'sampler_name': 'Sampler',
    'negative_prompt': 'Negative Prompt',
    'use_stable_diffusion_model': 'Stable Diffusion model',
    'use_hypernetwork_model': 'Hypernetwork model',
    'hypernetwork_strength': 'Hypernetwork Strength'
}

def save_images_to_disk(images: list, filtered_images: list, req: GenerateImageRequest, task_data: TaskData):
    save_dir_path = os.path.join(task_data.save_to_disk_path, filename_regex.sub('_', task_data.session_id))
    metadata_entries = get_metadata_entries_for_request(req, task_data)

<<<<<<< HEAD
    if task_data.show_only_filtered_image or filtered_images == images:
        make_filename = make_filename_callback(req)
        save_images(filtered_images, save_dir_path, file_name=make_filename, output_format=task_data.output_format, output_quality=task_data.output_quality)
        save_dicts(metadata_entries, save_dir_path, file_name=make_filename, output_format=task_data.metadata_output_format)
=======
    if task_data.show_only_filtered_image or filtered_images is images:
        save_images(filtered_images, save_dir_path, file_name=make_filename_callback(req), output_format=task_data.output_format, output_quality=task_data.output_quality)
        save_dicts(metadata_entries, save_dir_path, file_name=make_filename_callback(req), output_format=task_data.metadata_output_format)
>>>>>>> 80e265e5
    else:
        now = time.time()
        make_filename = make_filename_callback(req, now=now)
        make_filter_filename = make_filename_callback(req, now=now, suffix='filtered')

        save_images(images, save_dir_path, file_name=make_filename, output_format=task_data.output_format, output_quality=task_data.output_quality)
        save_images(filtered_images, save_dir_path, file_name=make_filter_filename, output_format=task_data.output_format, output_quality=task_data.output_quality)
        save_dicts(metadata_entries, save_dir_path, file_name=make_filter_filename, output_format=task_data.metadata_output_format)

def get_metadata_entries_for_request(req: GenerateImageRequest, task_data: TaskData):
    metadata = get_printable_request(req)
    metadata.update({
        'use_stable_diffusion_model': task_data.use_stable_diffusion_model,
        'use_vae_model': task_data.use_vae_model,
        'use_hypernetwork_model': task_data.use_hypernetwork_model,
        'use_face_correction': task_data.use_face_correction,
        'use_upscale': task_data.use_upscale,
    })
    if metadata['use_upscale'] is not None:
        metadata['upscale_amount'] = task_data.upscale_amount

    # if text, format it in the text format expected by the UI
    is_txt_format = (task_data.metadata_output_format.lower() == 'txt')
    if is_txt_format:
        metadata = {TASK_TEXT_MAPPING[key]: val for key, val in metadata.items() if key in TASK_TEXT_MAPPING}

    entries = [metadata.copy() for _ in range(req.num_outputs)]
    for i, entry in enumerate(entries):
        entry['Seed' if is_txt_format else 'seed'] = req.seed + i

    return entries

def get_printable_request(req: GenerateImageRequest):
    metadata = req.dict()
    del metadata['init_image']
    del metadata['init_image_mask']
    return metadata

def make_filename_callback(req: GenerateImageRequest, suffix=None, now=None):
    if now is None:
        now = time.time()
    def make_filename(i):
        img_id = base64.b64encode(int(now+i).to_bytes(8, 'big')).decode() # Generate unique ID based on time.
        img_id = img_id.translate({43:None, 47:None, 61:None})[-8:] # Remove + / = and keep last 8 chars.

        prompt_flattened = filename_regex.sub('_', req.prompt)[:50]
        name = f"{prompt_flattened}_{img_id}"
        name = name if suffix is None else f'{name}_{suffix}'
        return name

    return make_filename<|MERGE_RESOLUTION|>--- conflicted
+++ resolved
@@ -32,16 +32,10 @@
     save_dir_path = os.path.join(task_data.save_to_disk_path, filename_regex.sub('_', task_data.session_id))
     metadata_entries = get_metadata_entries_for_request(req, task_data)
 
-<<<<<<< HEAD
-    if task_data.show_only_filtered_image or filtered_images == images:
+    if task_data.show_only_filtered_image or filtered_images is images:
         make_filename = make_filename_callback(req)
         save_images(filtered_images, save_dir_path, file_name=make_filename, output_format=task_data.output_format, output_quality=task_data.output_quality)
         save_dicts(metadata_entries, save_dir_path, file_name=make_filename, output_format=task_data.metadata_output_format)
-=======
-    if task_data.show_only_filtered_image or filtered_images is images:
-        save_images(filtered_images, save_dir_path, file_name=make_filename_callback(req), output_format=task_data.output_format, output_quality=task_data.output_quality)
-        save_dicts(metadata_entries, save_dir_path, file_name=make_filename_callback(req), output_format=task_data.metadata_output_format)
->>>>>>> 80e265e5
     else:
         now = time.time()
         make_filename = make_filename_callback(req, now=now)
