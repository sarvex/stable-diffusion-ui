--- conflicted
+++ resolved
@@ -290,13 +290,9 @@
             session_cache.keep(task.task_data.session_id, TASK_TTL)
         except Exception as e:
             task.error = e
-<<<<<<< HEAD
-            log.error(traceback.format_exc())
-=======
             task.response = {"status": 'failed', "detail": str(task.error)}
             task.buffer_queue.put(json.dumps(task.response))
-            print(traceback.format_exc())
->>>>>>> f00e1a92
+            log.error(traceback.format_exc())
             continue
         finally:
             # Task completed
