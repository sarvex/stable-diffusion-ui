"""runtime.py: torch device owned by a thread.
Notes:
    Avoid device switching, transfering all models will get too complex.
    To use a diffrent device signal the current render device to exit
    And then start a new clean thread for the new device.
"""
import json
import os, re
import traceback
import torch
import numpy as np
from omegaconf import OmegaConf
from PIL import Image, ImageOps
from tqdm import tqdm, trange
from itertools import islice
from einops import rearrange
import time
from pytorch_lightning import seed_everything
from torch import autocast
from contextlib import nullcontext
from einops import rearrange, repeat
from ldm.util import instantiate_from_config
from optimizedSD.optimUtils import split_weighted_subprompts
from transformers import logging

from gfpgan import GFPGANer
from basicsr.archs.rrdbnet_arch import RRDBNet
from realesrgan import RealESRGANer

import uuid

logging.set_verbosity_error()

# consts
config_yaml = "optimizedSD/v1-inference.yaml"
filename_regex = re.compile('[^a-zA-Z0-9]')

# api stuff
from . import Request, Response, Image as ResponseImage
import base64
from io import BytesIO
#from colorama import Fore

from threading import local as LocalThreadVars
thread_data = LocalThreadVars()

def device_would_fail(device):
    if device == 'cpu': return None
    # Returns None when no issues found, otherwise returns the detected error str.
    # Memory check
    try:
        mem_free, mem_total = torch.cuda.mem_get_info(device)
        mem_total /= float(10**9)
        if mem_total < 3.0:
            return 'GPUs with less than 3 GB of VRAM are not compatible with Stable Diffusion'
    except RuntimeError as e:
        return str(e) # Return cuda errors from mem_get_info as strings
    return None

def device_select(device):
    if device == 'cpu': return True
    if not torch.cuda.is_available(): return False
    failure_msg = device_would_fail(device)
    if failure_msg:
        if 'invalid device' in failure_msg:
            raise NameError(f'GPU "{device}" could not be found. Remove this device from config.render_devices or use one of "auto" or "cuda".')
        print(failure_msg)
        return False

    device_name = torch.cuda.get_device_name(device)

    # otherwise these NVIDIA cards create green images
    thread_data.force_full_precision = ('nvidia' in device_name.lower() or 'geforce' in device_name.lower()) and (' 1660' in device_name or ' 1650' in device_name)
    if thread_data.force_full_precision:
        print('forcing full precision on NVIDIA 16xx cards, to avoid green images. GPU detected: ', gpu_name)

    thread_data.device = device
    thread_data.has_valid_gpu = True
    return True

def device_init(device_selection=None):
    # Thread bound properties
    thread_data.stop_processing = False
    thread_data.temp_images = {}

    thread_data.ckpt_file = None
    thread_data.gfpgan_file = None
    thread_data.real_esrgan_file = None

    thread_data.model = None
    thread_data.modelCS = None
    thread_data.modelFS = None
    thread_data.model_gfpgan = None
    thread_data.model_real_esrgan = None

    thread_data.model_is_half = False
    thread_data.model_fs_is_half = False
    thread_data.device = None
    thread_data.unet_bs = 1
    thread_data.precision = 'autocast'
    thread_data.sampler_plms = None
    thread_data.sampler_ddim = None

    thread_data.turbo = False
    thread_data.has_valid_gpu = False
    thread_data.force_full_precision = False

    if device_selection.lower() == 'cpu':
        print('CPU requested, skipping gpu init.')
        thread_data.device = 'cpu'
        return
    if not torch.cuda.is_available():
        print('WARNING: torch.cuda is not available. Using the CPU, but this will be very slow!')
        return
    device_count = torch.cuda.device_count()
    if device_count <= 1 and device_selection == 'auto':
        device_selection = 'current' # Use 'auto' only when there is more than one compatible device found.
    if device_selection == 'auto':
        print('Autoselecting GPU. Using most free memory.')
        max_mem_free = 0
        best_device = None
        for device in range(device_count):
            mem_free, mem_total = torch.cuda.mem_get_info(device)
            mem_free /= float(10**9)
            mem_total /= float(10**9)
            device_name = torch.cuda.get_device_name(device)
            print(f'GPU:{device} detected: {device_name} - Memory: {round(mem_total - mem_free, 2)}Go / {round(mem_total, 2)}Go')
            if max_mem_free < mem_free:
                max_mem_free = mem_free
                best_device = device
        if best_device and device_select(device):
            print(f'Setting GPU:{device} as active')
            torch.cuda.device(device)
            return
    if isinstance(device_selection, str):
        device_selection = device_selection.lower()
        if device_selection.startswith('gpu:'):
            device_selection = int(device_selection[4:])
    if device_selection != 'cuda' and device_selection != 'current' and device_selection != 'gpu':
        if device_select(device_selection):
            if isinstance(device_selection, int):
                print(f'Setting GPU:{device_selection} as active')
            else:
                print(f'Setting {device_selection} as active')
            torch.cuda.device(device_selection)
            return
    # By default use current device.
    print('Checking current GPU...')
    device = torch.cuda.current_device()
    device_name = torch.cuda.get_device_name(device)
    print(f'GPU:{device} detected: {device_name}')
    if device_select(device):
        return
    print('WARNING: No compatible GPU found. Using the CPU, but this will be very slow!')
    thread_data.device = 'cpu'

def is_first_cuda_device(device):
    if device is None: return False
    if device == 0 or device == '0': return True
    if device == 'cuda' or device == 'cuda:0': return True
    if device == 'gpu' or device == 'gpu:0': return True
    if device == 'current': return True
    if device == torch.device(0): return True
    return False

def load_model_ckpt():
    if not thread_data.ckpt_file: raise ValueError(f'Thread ckpt_file is undefined.')
    if not os.path.exists(thread_data.ckpt_file + '.ckpt'): raise FileNotFoundError(f'Cannot find {thread_data.ckpt_file}.ckpt')

    if not thread_data.precision:
        thread_data.precision = 'full' if thread_data.force_full_precision else 'autocast'
    if not thread_data.unet_bs:
        thread_data.unet_bs = 1

    unload_model()

    if thread_data.device == 'cpu':
        thread_data.precision = 'full'

    print('loading', thread_data.ckpt_file, 'to', thread_data.device, 'using precision', thread_data.precision)
    sd = load_model_from_config(thread_data.ckpt_file + '.ckpt')
    li, lo = [], []
    for key, value in sd.items():
        sp = key.split(".")
        if (sp[0]) == "model":
            if "input_blocks" in sp:
                li.append(key)
            elif "middle_block" in sp:
                li.append(key)
            elif "time_embed" in sp:
                li.append(key)
            else:
                lo.append(key)
    for key in li:
        sd["model1." + key[6:]] = sd.pop(key)
    for key in lo:
        sd["model2." + key[6:]] = sd.pop(key)

    config = OmegaConf.load(f"{config_yaml}")

    model = instantiate_from_config(config.modelUNet)
    _, _ = model.load_state_dict(sd, strict=False)
    model.eval()
    model.cdevice = torch.device(thread_data.device)
    model.unet_bs = thread_data.unet_bs
    model.turbo = thread_data.turbo
    if thread_data.device != 'cpu':
        model.to(thread_data.device)
    thread_data.model = model

    modelCS = instantiate_from_config(config.modelCondStage)
    _, _ = modelCS.load_state_dict(sd, strict=False)
    modelCS.eval()
    modelCS.cond_stage_model.device = torch.device(thread_data.device)
    if thread_data.device != 'cpu':
        modelCS.to(thread_data.device)
    thread_data.modelCS = modelCS

    modelFS = instantiate_from_config(config.modelFirstStage)
    _, _ = modelFS.load_state_dict(sd, strict=False)
    modelFS.eval()
    if thread_data.device != 'cpu':
        modelFS.to(thread_data.device)
    thread_data.modelFS = modelFS
    del sd

    if thread_data.device != "cpu" and thread_data.precision == "autocast":
        thread_data.model.half()
        thread_data.modelCS.half()
        thread_data.modelFS.half()
        thread_data.model_is_half = True
        thread_data.model_fs_is_half = True
    else:
        thread_data.model_is_half = False
        thread_data.model_fs_is_half = False

    print('loaded', thread_data.ckpt_file, 'as', model.device, '->', modelCS.cond_stage_model.device, '->', thread_data.modelFS.device, 'using precision', thread_data.precision)

def unload_model():
    if thread_data.model is not None:
        print('Unloading models...')
        del thread_data.model
        del thread_data.modelCS
        del thread_data.modelFS
    thread_data.model = None
    thread_data.modelCS = None
    thread_data.modelFS = None

def load_model_gfpgan():
    if thread_data.gfpgan_file is None:
        print('load_model_gfpgan called without setting gfpgan_file')
        return
    if not is_first_cuda_device(thread_data.device):
        #TODO Remove when fixed - A bug with GFPGANer and facexlib needs to be fixed before use on other devices.
        raise Exception(f'Current device {torch.device(thread_data.device)} is not {torch.device(0)}. Cannot run GFPGANer.')
    model_path = thread_data.gfpgan_file + ".pth"
    thread_data.model_gfpgan = GFPGANer(device=torch.device(thread_data.device), model_path=model_path, upscale=1, arch='clean', channel_multiplier=2, bg_upsampler=None)
    print('loaded', thread_data.gfpgan_file, 'to', thread_data.model_gfpgan.device, 'precision', thread_data.precision)

def load_model_real_esrgan():
    if thread_data.real_esrgan_file is None:
        print('load_model_real_esrgan called without setting real_esrgan_file')
        return
    model_path = thread_data.real_esrgan_file + ".pth"

    RealESRGAN_models = {
        'RealESRGAN_x4plus': RRDBNet(num_in_ch=3, num_out_ch=3, num_feat=64, num_block=23, num_grow_ch=32, scale=4),
        'RealESRGAN_x4plus_anime_6B': RRDBNet(num_in_ch=3, num_out_ch=3, num_feat=64, num_block=6, num_grow_ch=32, scale=4)
    }

    model_to_use = RealESRGAN_models[thread_data.real_esrgan_file]

    if thread_data.device == 'cpu':
        thread_data.model_real_esrgan = RealESRGANer(device=torch.device(thread_data.device), scale=2, model_path=model_path, model=model_to_use, pre_pad=0, half=False) # cpu does not support half
        #thread_data.model_real_esrgan.device = torch.device(thread_data.device)
        thread_data.model_real_esrgan.model.to('cpu')
    else:
        thread_data.model_real_esrgan = RealESRGANer(device=torch.device(thread_data.device), scale=2, model_path=model_path, model=model_to_use, pre_pad=0, half=thread_data.model_is_half)

    thread_data.model_real_esrgan.model.name = thread_data.real_esrgan_file
    print('loaded ', thread_data.real_esrgan_file, 'to', thread_data.model_real_esrgan.device, 'precision', thread_data.precision)

def get_base_path(disk_path, session_id, prompt, img_id, ext, suffix=None):
    if disk_path is None: return None
    if session_id is None: return None
    if ext is None: raise Exception('Missing ext')

    session_out_path = os.path.join(disk_path, session_id)
    os.makedirs(session_out_path, exist_ok=True)

    prompt_flattened = filename_regex.sub('_', prompt)[:50]

    if suffix is not None:
        return os.path.join(session_out_path, f"{prompt_flattened}_{img_id}_{suffix}.{ext}")
    return os.path.join(session_out_path, f"{prompt_flattened}_{img_id}.{ext}")

def apply_filters(filter_name, image_data):
    print(f'Applying filter {filter_name}...')
    if isinstance(image_data, torch.Tensor):
        print(image_data)
        image_data.to(thread_data.device)

    gc()

    if filter_name == 'gfpgan':
        if thread_data.model_gfpgan is None: raise Exception('Model "gfpgan" not loaded.')
        print('enhance with', thread_data.gfpgan_file, 'on', thread_data.model_gfpgan.device, 'precision', thread_data.precision)
        _, _, output = thread_data.model_gfpgan.enhance(image_data[:,:,::-1], has_aligned=False, only_center_face=False, paste_back=True)
        image_data = output[:,:,::-1]

    if filter_name == 'real_esrgan':
        if thread_data.model_real_esrgan is None: raise Exception('Model "gfpgan" not loaded.')
        print('enhance with', thread_data.real_esrgan_file, 'on', thread_data.model_real_esrgan.device, 'precision', thread_data.precision)
        output, _ = thread_data.model_real_esrgan.enhance(image_data[:,:,::-1])
        image_data = output[:,:,::-1]

    return image_data

def mk_img(req: Request):
    try:
        yield from do_mk_img(req)
    except Exception as e:
        print(traceback.format_exc())

        gc()

        if thread_data.device != "cpu":
            thread_data.modelFS.to("cpu")
            thread_data.modelCS.to("cpu")

            thread_data.model.model1.to("cpu")
            thread_data.model.model2.to("cpu")

        gc()

        yield json.dumps({
            "status": 'failed',
            "detail": str(e)
        })

def do_mk_img(req: Request):
    thread_data.stop_processing = False

    res = Response()
    res.request = req
    res.images = []

    thread_data.temp_images.clear()

    # custom model support:
    #  the req.use_stable_diffusion_model needs to be a valid path
    #  to the ckpt file (without the extension).
    if not os.path.exists(req.use_stable_diffusion_model + '.ckpt'): raise FileNotFoundError(f'Cannot find {req.use_stable_diffusion_model}.ckpt')

    needs_model_reload = False
    if thread_data.ckpt_file != req.use_stable_diffusion_model:
        thread_data.ckpt_file = req.use_stable_diffusion_model
        needs_model_reload = True

    if thread_data.has_valid_gpu:
        if (thread_data.precision == 'autocast' and (req.use_full_precision or not thread_data.model_is_half)) or \
            (thread_data.precision == 'full' and not req.use_full_precision and not thread_data.force_full_precision):
            thread_data.precision = 'full' if req.use_full_precision else 'autocast'
            load_model_ckpt()
            load_model_gfpgan()
            load_model_real_esrgan()
            needs_model_reload = False

    if needs_model_reload:
        load_model_ckpt()

    if req.use_face_correction is not None and req.use_face_correction != thread_data.gfpgan_file:
        thread_data.gfpgan_file = req.use_face_correction
        load_model_gfpgan()
    if req.use_upscale is not None and req.use_upscale != thread_data.real_esrgan_file:
        thread_data.real_esrgan_file = req.use_upscale
        load_model_real_esrgan()

    if thread_data.turbo != req.turbo:
        thread_data.turbo = req.turbo
        thread_data.model.turbo = req.turbo

    opt_prompt = req.prompt
    opt_seed = req.seed
    opt_n_iter = 1
    opt_C = 4
    opt_f = 8
    opt_ddim_eta = 0.0
    opt_init_img = req.init_image
<<<<<<< HEAD
=======

    print(req.to_string(), '\n    device', device)
>>>>>>> 090dfff7

    print(req.to_string(), '\n    device', thread_data.device)
    print('\n\n    Using precision:', thread_data.precision)

    seed_everything(opt_seed)

    batch_size = req.num_outputs
    prompt = opt_prompt
    assert prompt is not None
    data = [batch_size * [prompt]]

    if thread_data.precision == "autocast" and thread_data.device != "cpu":
        precision_scope = autocast
    else:
        precision_scope = nullcontext

    mask = None

    if req.init_image is None:
        handler = _txt2img

        init_latent = None
        t_enc = None
    else:
        handler = _img2img

        init_image = load_img(req.init_image, req.width, req.height)
        init_image = init_image.to(thread_data.device)

        if thread_data.device != "cpu" and thread_data.precision == "autocast":
            init_image = init_image.half()

        thread_data.modelFS.to(thread_data.device)

        init_image = repeat(init_image, '1 ... -> b ...', b=batch_size)
        init_latent = thread_data.modelFS.get_first_stage_encoding(thread_data.modelFS.encode_first_stage(init_image))  # move to latent space

        if req.mask is not None:
            mask = load_mask(req.mask, req.width, req.height, init_latent.shape[2], init_latent.shape[3], True).to(thread_data.device)
            mask = mask[0][0].unsqueeze(0).repeat(4, 1, 1).unsqueeze(0)
            mask = repeat(mask, '1 ... -> b ...', b=batch_size)

            if thread_data.device != "cpu" and thread_data.precision == "autocast":
                mask = mask.half()

        move_fs_to_cpu()

        assert 0. <= req.prompt_strength <= 1., 'can only work with strength in [0.0, 1.0]'
        t_enc = int(req.prompt_strength * req.num_inference_steps)
        print(f"target t_enc is {t_enc} steps")

    if req.save_to_disk_path is not None:
        session_out_path = os.path.join(req.save_to_disk_path, req.session_id)
        os.makedirs(session_out_path, exist_ok=True)
    else:
        session_out_path = None

    seeds = ""
    with torch.no_grad():
        for n in trange(opt_n_iter, desc="Sampling"):
            for prompts in tqdm(data, desc="data"):

                with precision_scope("cuda"):
                    thread_data.modelCS.to(thread_data.device)
                    uc = None
                    if req.guidance_scale != 1.0:
                        uc = thread_data.modelCS.get_learned_conditioning(batch_size * [req.negative_prompt])
                    if isinstance(prompts, tuple):
                        prompts = list(prompts)

                    subprompts, weights = split_weighted_subprompts(prompts[0])
                    if len(subprompts) > 1:
                        c = torch.zeros_like(uc)
                        totalWeight = sum(weights)
                        # normalize each "sub prompt" and add it
                        for i in range(len(subprompts)):
                            weight = weights[i]
                            # if not skip_normalize:
                            weight = weight / totalWeight
                            c = torch.add(c, thread_data.modelCS.get_learned_conditioning(subprompts[i]), alpha=weight)
                    else:
                        c = thread_data.modelCS.get_learned_conditioning(prompts)

                    thread_data.modelFS.to(thread_data.device)

                    partial_x_samples = None
                    last_callback_time = -1
                    def img_callback(x_samples, i):
                        nonlocal partial_x_samples, last_callback_time

                        partial_x_samples = x_samples

                        if req.stream_progress_updates:
                            n_steps = req.num_inference_steps if req.init_image is None else t_enc
                            step_time = time.time() - last_callback_time if last_callback_time != -1 else -1
                            last_callback_time = time.time()

                            progress = {"step": i, "total_steps": n_steps, "step_time": step_time}

                            if req.stream_image_progress and i % 5 == 0:
                                partial_images = []

                                for i in range(batch_size):
                                    x_samples_ddim = thread_data.modelFS.decode_first_stage(x_samples[i].unsqueeze(0))
                                    x_sample = torch.clamp((x_samples_ddim + 1.0) / 2.0, min=0.0, max=1.0)
                                    x_sample = 255.0 * rearrange(x_sample[0].cpu().numpy(), "c h w -> h w c")
                                    x_sample = x_sample.astype(np.uint8)
                                    img = Image.fromarray(x_sample)
                                    buf = BytesIO()
                                    img.save(buf, format='JPEG')
                                    buf.seek(0)

                                    del img, x_sample, x_samples_ddim
                                    # don't delete x_samples, it is used in the code that called this callback

                                    thread_data.temp_images[str(req.session_id) + '/' + str(i)] = buf
                                    partial_images.append({'path': f'/image/tmp/{req.session_id}/{i}'})

                                progress['output'] = partial_images

                            yield json.dumps(progress)

                        if thread_data.stop_processing:
                            raise UserInitiatedStop("User requested that we stop processing")

                    # run the handler
                    try:
                        print('Running handler...')
                        if handler == _txt2img:
                            x_samples = _txt2img(req.width, req.height, req.num_outputs, req.num_inference_steps, req.guidance_scale, None, opt_C, opt_f, opt_ddim_eta, c, uc, opt_seed, img_callback, mask, req.sampler)
                        else:
                            x_samples = _img2img(init_latent, t_enc, batch_size, req.guidance_scale, c, uc, req.num_inference_steps, opt_ddim_eta, opt_seed, img_callback, mask)

                        yield from x_samples

                        x_samples = partial_x_samples
                    except UserInitiatedStop:
                        if partial_x_samples is None:
                            continue

                        x_samples = partial_x_samples

                    print("saving images")
                    for i in range(batch_size):
                        img_id = base64.b64encode(int(time.time()+i).to_bytes(8, 'big')).decode() # Generate unique ID based on time.
                        img_id = img_id.translate({43:None, 47:None, 61:None})[-8:] # Remove + / = and keep last 8 chars.

                        x_samples_ddim = thread_data.modelFS.decode_first_stage(x_samples[i].unsqueeze(0))
                        x_sample = torch.clamp((x_samples_ddim + 1.0) / 2.0, min=0.0, max=1.0)
                        x_sample = 255.0 * rearrange(x_sample[0].cpu().numpy(), "c h w -> h w c")
                        x_sample = x_sample.astype(np.uint8)
                        img = Image.fromarray(x_sample)

                        has_filters =   (req.use_face_correction is not None and req.use_face_correction.startswith('GFPGAN')) or \
                                        (req.use_upscale is not None and req.use_upscale.startswith('RealESRGAN'))

                        return_orig_img = not has_filters or not req.show_only_filtered_image

                        if thread_data.stop_processing:
                            return_orig_img = True

                        if req.save_to_disk_path is not None:
                            if return_orig_img:
                                img_out_path = get_base_path(req.save_to_disk_path, req.session_id, prompts[0], img_id, req.output_format)
                                save_image(img, img_out_path)
                            meta_out_path = get_base_path(req.save_to_disk_path, req.session_id, prompts[0], img_id, 'txt')
                            save_metadata(meta_out_path, req, prompts[0], opt_seed)

                        if return_orig_img:
                            img_data = img_to_base64_str(img, req.output_format)
                            res_image_orig = ResponseImage(data=img_data, seed=opt_seed)
                            res.images.append(res_image_orig)

                            if req.save_to_disk_path is not None:
                                res_image_orig.path_abs = img_out_path

                        del img

                        if has_filters and not thread_data.stop_processing:
                            filters_applied = []
                            if req.use_face_correction:
                                x_sample = apply_filters('gfpgan', x_sample)
                                filters_applied.append(req.use_face_correction)
                            if req.use_upscale:
                                x_sample = apply_filters('real_esrgan', x_sample)
                                filters_applied.append(req.use_upscale)
                            if (len(filters_applied) > 0):
                                filtered_image = Image.fromarray(x_sample)
                                filtered_img_data = img_to_base64_str(filtered_image, req.output_format)
                                response_image = ResponseImage(data=filtered_img_data, seed=opt_seed)
                                res.images.append(response_image)
                                if req.save_to_disk_path is not None:
                                    filtered_img_out_path = get_base_path(req.save_to_disk_path, req.session_id, prompts[0], img_id, req.output_format, "_".join(filters_applied))
                                    save_image(filtered_image, filtered_img_out_path)
                                    response_image.path_abs = filtered_img_out_path
                                del filtered_image

                        seeds += str(opt_seed) + ","
                        opt_seed += 1

                    move_fs_to_cpu()
                    gc()
                    del x_samples, x_samples_ddim, x_sample
                    if thread_data.device != 'cpu':
                        print(f'memory_final = {round(torch.cuda.memory_allocated(thread_data.device) / 1e6, 2)}Mo')

    print('Task completed')

    yield json.dumps(res.json())

def save_image(img, img_out_path):
    try:
        img.save(img_out_path)
    except:
        print('could not save the file', traceback.format_exc())

def save_metadata(meta_out_path, req, prompt, opt_seed):
    metadata = f'''{prompt}
Width: {req.width}
Height: {req.height}
Seed: {opt_seed}
Steps: {req.num_inference_steps}
Guidance Scale: {req.guidance_scale}
Prompt Strength: {req.prompt_strength}
Use Face Correction: {req.use_face_correction}
Use Upscaling: {req.use_upscale}
Sampler: {req.sampler}
Negative Prompt: {req.negative_prompt}
Stable Diffusion model: {req.use_stable_diffusion_model + '.ckpt'}
'''
    try:
        with open(meta_out_path, 'w', encoding='utf-8') as f:
            f.write(metadata)
    except:
        print('could not save the file', traceback.format_exc())

def _txt2img(opt_W, opt_H, opt_n_samples, opt_ddim_steps, opt_scale, start_code, opt_C, opt_f, opt_ddim_eta, c, uc, opt_seed, img_callback, mask, sampler_name):
    shape = [opt_n_samples, opt_C, opt_H // opt_f, opt_W // opt_f]

    if thread_data.device != "cpu":
        mem = torch.cuda.memory_allocated(thread_data.device) / 1e6
        print('Device:', thread_data.device, 'CS_Model, Memory transfer starting. Memory Used:', round(mem, 2), 'Mo')
        thread_data.modelCS.to("cpu")
        while torch.cuda.memory_allocated(thread_data.device) / 1e6 >= mem and mem > 0:
            print('Device:', thread_data.device, 'Waiting Memory transfer. Memory Used:', round(mem, 2), 'Mo')
            time.sleep(1)
        print('Transfered', round(mem - torch.cuda.memory_allocated(thread_data.device) / 1e6, 2), 'Mo')

    if sampler_name == 'ddim':
        thread_data.model.make_schedule(ddim_num_steps=opt_ddim_steps, ddim_eta=opt_ddim_eta, verbose=False)

    samples_ddim = thread_data.model.sample(
        S=opt_ddim_steps,
        conditioning=c,
        seed=opt_seed,
        shape=shape,
        verbose=False,
        unconditional_guidance_scale=opt_scale,
        unconditional_conditioning=uc,
        eta=opt_ddim_eta,
        x_T=start_code,
        img_callback=img_callback,
        mask=mask,
        sampler = sampler_name,
    )
    yield from samples_ddim

def _img2img(init_latent, t_enc, batch_size, opt_scale, c, uc, opt_ddim_steps, opt_ddim_eta, opt_seed, img_callback, mask):
    # encode (scaled latent)
    z_enc = thread_data.model.stochastic_encode(
        init_latent,
        torch.tensor([t_enc] * batch_size).to(thread_data.device),
        opt_seed,
        opt_ddim_eta,
        opt_ddim_steps,
    )
    x_T = None if mask is None else init_latent

    # decode it
    samples_ddim = thread_data.model.sample(
        t_enc,
        c,
        z_enc,
        unconditional_guidance_scale=opt_scale,
        unconditional_conditioning=uc,
        img_callback=img_callback,
        mask=mask,
        x_T=x_T,
        sampler = 'ddim'
    )

    yield from samples_ddim

def move_fs_to_cpu():
    if thread_data.device != "cpu":
        mem = torch.cuda.memory_allocated(thread_data.device) / 1e6
        print('Device:', thread_data.device, 'FS_Model, Memory transfer starting. Memory Used:', round(mem, 2), 'Mo')
        thread_data.modelFS.to("cpu")
        while torch.cuda.memory_allocated(thread_data.device) / 1e6 >= mem and mem > 0:
            print('Device:', thread_data.device, 'Waiting for Memory transfer. Memory Used:', round(mem, 2), 'Mo')
            time.sleep(1)
        print('Transfered', round(mem - torch.cuda.memory_allocated(thread_data.device) / 1e6, 2), 'Mo')

def gc():
    #gc.collect()
    if thread_data.device == 'cpu':
        return
    torch.cuda.empty_cache()
    torch.cuda.ipc_collect()

# internal

def chunk(it, size):
    it = iter(it)
    return iter(lambda: tuple(islice(it, size)), ())

def load_model_from_config(ckpt, verbose=False):
    print(f"Loading model from {ckpt}")
    pl_sd = torch.load(ckpt, map_location="cpu")
    if "global_step" in pl_sd:
        print(f"Global Step: {pl_sd['global_step']}")
    sd = pl_sd["state_dict"]
    return sd

# utils
class UserInitiatedStop(Exception):
    pass

def load_img(img_str, w0, h0):
    image = base64_str_to_img(img_str).convert("RGB")
    w, h = image.size
    print(f"loaded input image of size ({w}, {h}) from base64")
    if h0 is not None and w0 is not None:
        h, w = h0, w0

    w, h = map(lambda x: x - x % 64, (w, h))  # resize to integer multiple of 64
    image = image.resize((w, h), resample=Image.Resampling.LANCZOS)
    image = np.array(image).astype(np.float32) / 255.0
    image = image[None].transpose(0, 3, 1, 2)
    image = torch.from_numpy(image)
    return 2.*image - 1.

def load_mask(mask_str, h0, w0, newH, newW, invert=False):
    image = base64_str_to_img(mask_str).convert("RGB")
    w, h = image.size
    print(f"loaded input mask of size ({w}, {h})")

    if invert:
        print("inverted")
        image = ImageOps.invert(image)
        # where_0, where_1 = np.where(image == 0), np.where(image == 255)
        # image[where_0], image[where_1] = 255, 0

    if h0 is not None and w0 is not None:
        h, w = h0, w0

    w, h = map(lambda x: x - x % 64, (w, h))  # resize to integer multiple of 64

    print(f"New mask size ({w}, {h})")
    image = image.resize((newW, newH), resample=Image.Resampling.LANCZOS)
    image = np.array(image)

    image = image.astype(np.float32) / 255.0
    image = image[None].transpose(0, 3, 1, 2)
    image = torch.from_numpy(image)
    return image

# https://stackoverflow.com/a/61114178
def img_to_base64_str(img, output_format="PNG"):
    buffered = BytesIO()
    img.save(buffered, format=output_format)
    buffered.seek(0)
    img_byte = buffered.getvalue()
    img_str = "data:image/png;base64," + base64.b64encode(img_byte).decode()
    return img_str

def base64_str_to_img(img_str):
    img_str = img_str[len("data:image/png;base64,"):]
    data = base64.b64decode(img_str)
    buffered = BytesIO(data)
    img = Image.open(buffered)
    return img<|MERGE_RESOLUTION|>--- conflicted
+++ resolved
@@ -387,11 +387,6 @@
     opt_f = 8
     opt_ddim_eta = 0.0
     opt_init_img = req.init_image
-<<<<<<< HEAD
-=======
-
-    print(req.to_string(), '\n    device', device)
->>>>>>> 090dfff7
 
     print(req.to_string(), '\n    device', thread_data.device)
     print('\n\n    Using precision:', thread_data.precision)
