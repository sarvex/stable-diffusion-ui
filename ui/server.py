"""server.py: FastAPI SD-UI Web Host.
Notes:
    async endpoints always run on the main thread. Without they run on the thread pool.
"""
import os
import traceback
import logging
from typing import List, Union

from fastapi import FastAPI, HTTPException
from fastapi.staticfiles import StaticFiles
from starlette.responses import FileResponse, JSONResponse, StreamingResponse
from pydantic import BaseModel
<<<<<<< HEAD
=======
import logging
from typing import Any, Generator, Hashable, List, Optional, Union

from sd_internal import Request, Response, task_manager
>>>>>>> ba2c9663

from sd_internal import app, model_manager, task_manager

<<<<<<< HEAD
print('started in ', app.SD_DIR)
=======
outpath = os.path.join(os.path.expanduser("~"), OUTPUT_DIRNAME)
>>>>>>> ba2c9663

server_api = FastAPI()

# don't show access log entries for URLs that start with the given prefix
ACCESS_LOG_SUPPRESS_PATH_PREFIXES = ['/ping', '/image', '/modifier-thumbnails']

NOCACHE_HEADERS={"Cache-Control": "no-cache, no-store, must-revalidate", "Pragma": "no-cache", "Expires": "0"}

class NoCacheStaticFiles(StaticFiles):
    def is_not_modified(self, response_headers, request_headers) -> bool:
        if 'content-type' in response_headers and ('javascript' in response_headers['content-type'] or 'css' in response_headers['content-type']):
            response_headers.update(NOCACHE_HEADERS)
            return False

        return super().is_not_modified(response_headers, request_headers)

class SetAppConfigRequest(BaseModel):
    update_branch: str = None
    render_devices: Union[List[str], List[int], str, int] = None
    model_vae: str = None
    ui_open_browser_on_start: bool = None
    listen_to_network: bool = None
    listen_port: int = None
    test_sd2: bool = None

class LogSuppressFilter(logging.Filter):
    def filter(self, record: logging.LogRecord) -> bool:
        path = record.getMessage()
        for prefix in ACCESS_LOG_SUPPRESS_PATH_PREFIXES:
            if path.find(prefix) != -1:
                return False
        return True

# don't log certain requests
logging.getLogger('uvicorn.access').addFilter(LogSuppressFilter())

server_api.mount('/media', NoCacheStaticFiles(directory=os.path.join(app.SD_UI_DIR, 'media')), name="media")

for plugins_dir, dir_prefix in app.UI_PLUGINS_SOURCES:
    app.mount(f'/plugins/{dir_prefix}', NoCacheStaticFiles(directory=plugins_dir), name=f"plugins-{dir_prefix}")

@server_api.post('/app_config')
async def setAppConfig(req : SetAppConfigRequest):
    config = app.getConfig()
    if req.update_branch is not None:
        config['update_branch'] = req.update_branch
    if req.render_devices is not None:
        update_render_devices_in_config(config, req.render_devices)
    if req.ui_open_browser_on_start is not None:
        if 'ui' not in config:
            config['ui'] = {}
        config['ui']['open_browser_on_start'] = req.ui_open_browser_on_start
    if req.listen_to_network is not None:
       if 'net' not in config:
           config['net'] = {}
       config['net']['listen_to_network'] = bool(req.listen_to_network)
    if req.listen_port is not None:
       if 'net' not in config:
           config['net'] = {}
       config['net']['listen_port'] = int(req.listen_port)
    if req.test_sd2 is not None:
        config['test_sd2'] = req.test_sd2
    try:
        app.setConfig(config)

        if req.render_devices:
            app.update_render_threads()

        return JSONResponse({'status': 'OK'}, headers=NOCACHE_HEADERS)
    except Exception as e:
        print(traceback.format_exc())
        raise HTTPException(status_code=500, detail=str(e))

def update_render_devices_in_config(config, render_devices):
    if render_devices not in ('cpu', 'auto') and not render_devices.startswith('cuda:'):
        raise HTTPException(status_code=400, detail=f'Invalid render device requested: {render_devices}')

    if render_devices.startswith('cuda:'):
        render_devices = render_devices.split(',')

    config['render_devices'] = render_devices

@server_api.get('/get/{key:path}')
def read_web_data(key:str=None):
    if not key: # /get without parameters, stable-diffusion easter egg.
        raise HTTPException(status_code=418, detail="StableDiffusion is drawing a teapot!") # HTTP418 I'm a teapot
    elif key == 'app_config':
        return JSONResponse(app.getConfig(), headers=NOCACHE_HEADERS)
    elif key == 'system_info':
        config = app.getConfig()
        system_info = {
            'devices': task_manager.get_devices(),
            'hosts': app.getIPConfig(),
            'default_output_dir': os.path.join(os.path.expanduser("~"), app.OUTPUT_DIRNAME),
        }
        system_info['devices']['config'] = config.get('render_devices', "auto")
        return JSONResponse(system_info, headers=NOCACHE_HEADERS)
    elif key == 'models':
        return JSONResponse(model_manager.getModels(), headers=NOCACHE_HEADERS)
    elif key == 'modifiers': return FileResponse(os.path.join(app.SD_UI_DIR, 'modifiers.json'), headers=NOCACHE_HEADERS)
    elif key == 'ui_plugins': return JSONResponse(app.getUIPlugins(), headers=NOCACHE_HEADERS)
    else:
        raise HTTPException(status_code=404, detail=f'Request for unknown {key}') # HTTP404 Not Found

@server_api.get('/ping') # Get server and optionally session status.
def ping(session_id:str=None):
    if task_manager.is_alive() <= 0: # Check that render threads are alive.
        if task_manager.current_state_error: raise HTTPException(status_code=500, detail=str(task_manager.current_state_error))
        raise HTTPException(status_code=500, detail='Render thread is dead.')
    if task_manager.current_state_error and not isinstance(task_manager.current_state_error, StopAsyncIteration): raise HTTPException(status_code=500, detail=str(task_manager.current_state_error))
    # Alive
    response = {'status': str(task_manager.current_state)}
    if session_id:
        session = task_manager.get_cached_session(session_id, update_ttl=True)
        response['tasks'] = {id(t): t.status for t in session.tasks}
    response['devices'] = task_manager.get_devices()
    return JSONResponse(response, headers=NOCACHE_HEADERS)

@server_api.post('/render')
def render(req : task_manager.ImageRequest):
    try:
        app.save_model_to_config(req.use_stable_diffusion_model, req.use_vae_model, req.use_hypernetwork_model)
        req.use_stable_diffusion_model = model_manager.resolve_ckpt_to_use(req.use_stable_diffusion_model)
        req.use_vae_model = model_manager.resolve_vae_to_use(req.use_vae_model)
        req.use_hypernetwork_model = model_manager.resolve_hypernetwork_to_use(req.use_hypernetwork_model)

        new_task = task_manager.render(req)
        response = {
            'status': str(task_manager.current_state), 
            'queue': len(task_manager.tasks_queue),
            'stream': f'/image/stream/{id(new_task)}',
            'task': id(new_task)
        }
        return JSONResponse(response, headers=NOCACHE_HEADERS)
    except ChildProcessError as e: # Render thread is dead
        raise HTTPException(status_code=500, detail=f'Rendering thread has died.') # HTTP500 Internal Server Error
    except ConnectionRefusedError as e: # Unstarted task pending limit reached, deny queueing too many.
        raise HTTPException(status_code=503, detail=str(e)) # HTTP503 Service Unavailable
    except Exception as e:
        print(e)
        print(traceback.format_exc())
        raise HTTPException(status_code=500, detail=str(e))

<<<<<<< HEAD
@server_api.get('/image/stream/{session_id:str}/{task_id:int}')
def stream(session_id:str, task_id:int):
=======
@app.get('/image/stream/{task_id:int}')
def stream(task_id:int):
>>>>>>> ba2c9663
    #TODO Move to WebSockets ??
    task = task_manager.get_cached_task(task_id, update_ttl=True)
    if not task: raise HTTPException(status_code=404, detail=f'Request {task_id} not found.') # HTTP404 NotFound
    #if (id(task) != task_id): raise HTTPException(status_code=409, detail=f'Wrong task id received. Expected:{id(task)}, Received:{task_id}') # HTTP409 Conflict
    if task.buffer_queue.empty() and not task.lock.locked():
        if task.response:
            #print(f'Session {session_id} sending cached response')
            return JSONResponse(task.response, headers=NOCACHE_HEADERS)
        raise HTTPException(status_code=425, detail='Too Early, task not started yet.') # HTTP425 Too Early
    #print(f'Session {session_id} opened live render stream {id(task.buffer_queue)}')
    return StreamingResponse(task.read_buffer_generator(), media_type='application/json')

<<<<<<< HEAD
@server_api.get('/image/stop')
def stop(session_id:str=None):
    if not session_id:
=======
@app.get('/image/stop')
def stop(task: int):
    if not task:
>>>>>>> ba2c9663
        if task_manager.current_state == task_manager.ServerStates.Online or task_manager.current_state == task_manager.ServerStates.Unavailable:
            raise HTTPException(status_code=409, detail='Not currently running any tasks.') # HTTP409 Conflict
        task_manager.current_state_error = StopAsyncIteration('')
        return {'OK'}
    task_id = task
    task = task_manager.get_cached_task(task_id, update_ttl=False)
    if not task: raise HTTPException(status_code=404, detail=f'Task {task_id} was not found.') # HTTP404 Not Found
    if isinstance(task.error, StopAsyncIteration): raise HTTPException(status_code=409, detail=f'Task {task_id} is already stopped.') # HTTP409 Conflict
    task.error = StopAsyncIteration(f'Task {task_id} stop requested.')
    return {'OK'}

<<<<<<< HEAD
@server_api.get('/image/tmp/{session_id}/{img_id:int}')
def get_image(session_id, img_id):
    task = task_manager.get_cached_task(session_id, update_ttl=True)
    if not task: raise HTTPException(status_code=410, detail=f'Session {session_id} has not submitted a task.') # HTTP410 Gone
=======
@app.get('/image/tmp/{task_id:int}/{img_id:int}')
def get_image(task_id: int, img_id: int):
    task = task_manager.get_cached_task(task_id, update_ttl=True)
    if not task: raise HTTPException(status_code=410, detail=f'Task {task_id} could not be found.') # HTTP404 NotFound
>>>>>>> ba2c9663
    if not task.temp_images[img_id]: raise HTTPException(status_code=425, detail='Too Early, task data is not available yet.') # HTTP425 Too Early
    try:
        img_data = task.temp_images[img_id]
        img_data.seek(0)
        return StreamingResponse(img_data, media_type='image/jpeg')
    except KeyError as e:
        raise HTTPException(status_code=500, detail=str(e))

@server_api.get('/')
def read_root():
    return FileResponse(os.path.join(app.SD_UI_DIR, 'index.html'), headers=NOCACHE_HEADERS)

@server_api.on_event("shutdown")
def shutdown_event(): # Signal render thread to close on shutdown
    task_manager.current_state_error = SystemExit('Application shutting down.')

# Init the app
model_manager.init()
app.init()

# start the browser ui
app.open_browser()<|MERGE_RESOLUTION|>--- conflicted
+++ resolved
@@ -11,21 +11,10 @@
 from fastapi.staticfiles import StaticFiles
 from starlette.responses import FileResponse, JSONResponse, StreamingResponse
 from pydantic import BaseModel
-<<<<<<< HEAD
-=======
-import logging
-from typing import Any, Generator, Hashable, List, Optional, Union
-
-from sd_internal import Request, Response, task_manager
->>>>>>> ba2c9663
 
 from sd_internal import app, model_manager, task_manager
 
-<<<<<<< HEAD
 print('started in ', app.SD_DIR)
-=======
-outpath = os.path.join(os.path.expanduser("~"), OUTPUT_DIRNAME)
->>>>>>> ba2c9663
 
 server_api = FastAPI()
 
@@ -169,13 +158,8 @@
         print(traceback.format_exc())
         raise HTTPException(status_code=500, detail=str(e))
 
-<<<<<<< HEAD
-@server_api.get('/image/stream/{session_id:str}/{task_id:int}')
-def stream(session_id:str, task_id:int):
-=======
-@app.get('/image/stream/{task_id:int}')
+@server_api.get('/image/stream/{task_id:int}')
 def stream(task_id:int):
->>>>>>> ba2c9663
     #TODO Move to WebSockets ??
     task = task_manager.get_cached_task(task_id, update_ttl=True)
     if not task: raise HTTPException(status_code=404, detail=f'Request {task_id} not found.') # HTTP404 NotFound
@@ -188,15 +172,9 @@
     #print(f'Session {session_id} opened live render stream {id(task.buffer_queue)}')
     return StreamingResponse(task.read_buffer_generator(), media_type='application/json')
 
-<<<<<<< HEAD
 @server_api.get('/image/stop')
-def stop(session_id:str=None):
-    if not session_id:
-=======
-@app.get('/image/stop')
 def stop(task: int):
     if not task:
->>>>>>> ba2c9663
         if task_manager.current_state == task_manager.ServerStates.Online or task_manager.current_state == task_manager.ServerStates.Unavailable:
             raise HTTPException(status_code=409, detail='Not currently running any tasks.') # HTTP409 Conflict
         task_manager.current_state_error = StopAsyncIteration('')
@@ -208,17 +186,10 @@
     task.error = StopAsyncIteration(f'Task {task_id} stop requested.')
     return {'OK'}
 
-<<<<<<< HEAD
-@server_api.get('/image/tmp/{session_id}/{img_id:int}')
-def get_image(session_id, img_id):
-    task = task_manager.get_cached_task(session_id, update_ttl=True)
-    if not task: raise HTTPException(status_code=410, detail=f'Session {session_id} has not submitted a task.') # HTTP410 Gone
-=======
-@app.get('/image/tmp/{task_id:int}/{img_id:int}')
+@server_api.get('/image/tmp/{task_id:int}/{img_id:int}')
 def get_image(task_id: int, img_id: int):
     task = task_manager.get_cached_task(task_id, update_ttl=True)
     if not task: raise HTTPException(status_code=410, detail=f'Task {task_id} could not be found.') # HTTP404 NotFound
->>>>>>> ba2c9663
     if not task.temp_images[img_id]: raise HTTPException(status_code=425, detail='Too Early, task data is not available yet.') # HTTP425 Too Early
     try:
         img_data = task.temp_images[img_id]
