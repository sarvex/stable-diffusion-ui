--- conflicted
+++ resolved
@@ -8,12 +8,8 @@
     <link rel="stylesheet" href="/media/css/themes.css?v=1">
     <link rel="stylesheet" href="/media/css/auto-save.css?v=1">
     <link rel="stylesheet" href="/media/css/main.css?v=1">
-<<<<<<< HEAD
     <link rel="stylesheet" href="/media/css/auto-save.css?v=1">
-    <link rel="stylesheet" href="/media/css/modifier-thumbnails.css?v=1">
-=======
     <link rel="stylesheet" href="/media/css/modifier-thumbnails.css?v=2">
->>>>>>> e8167541
     <link rel="stylesheet" href="/media/css/fontawesome-all.min.css?v=1">
     <link rel="stylesheet" href="/media/css/drawingboard.min.css">
     <script src="/media/js/jquery-3.6.1.min.js"></script>
