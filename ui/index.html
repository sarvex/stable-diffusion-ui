<!--
    THIS IS NO LONGER BEING SERVED REMOVE WHEN WE HAVE PORTED ANY
     OF THE FEATURES THAT WERE PARTIALLY COMPLETE WHEN WE DID THE CUT OVER
-->
<!DOCTYPE html>
<html>
    <meta name="viewport" content="width=device-width, initial-scale=1.0">
    <link rel="icon" type="image/png" href="/media/favicon-16x16.png" sizes="16x16">
    <link rel="icon" type="image/png" href="/media/favicon-32x32.png" sizes="32x32">
    <style>
    body {
        font-family: Arial, Helvetica, sans-serif;
        font-size: 11pt;
        background-color: rgb(32, 33, 36);
        color: #eee;
    }
    a {
        color: rgb(0, 102, 204);
    }
    a:visited {
        color: rgb(0, 102, 204);
    }
    label {
        font-size: 10pt;
    }
    #prompt {
        width: 100%;
        height: 50pt;
    }
    @media screen and (max-width: 600px) {
        #prompt {
            width: 95%;
        }
    }
    .image_preview_container {
        /* display: none; */
        margin-top: 10pt;
    }
    .image_clear_btn {
        position: absolute;
        transform: translateX(-50%) translateY(-35%);
        background: black;
        color: white;
        border: 2pt solid #ccc;
        padding: 0;
        cursor: pointer;
        outline: inherit;
        border-radius: 8pt;
        width: 16pt;
        height: 16pt;
        font-family: Verdana;
        font-size: 8pt;
    }
    #editor-settings-entries {
        font-size: 9pt;
        margin-bottom: 5px;
        padding-left: 10px;
        list-style-type: none;
    }
    #editor-settings-entries li {
        padding-bottom: 3pt;
    }
    .editor-slider {
        transform: translateY(30%);
    }
    #outputMsg {
        font-size: small;
    }
    #progressBar {
        font-size: small;
    }
    #footer {
        font-size: small;
        padding-left: 10pt;
        background: none;
    }
    #footer-legal {
        font-size: 8pt;
    }
    .imgSeedLabel {
        position: absolute;
        transform: translateX(-100%);
        margin-top: 5pt;
        margin-left: -5pt;
        font-size: 10pt;

        background-color: #333;
        opacity: 0.8;
        color: #ddd;
        border-radius: 3pt;
        padding: 1pt 3pt;
    }
    .imgUseBtn {
        position: absolute;
        transform: translateX(-100%);
        margin-top: 30pt;
        margin-left: -5pt;
    }
    .imgSaveBtn {
        position: absolute;
        transform: translateX(-100%);
        margin-top: 55pt;
        margin-left: -5pt;
    }
    .imgItem {
        display: inline;
        padding-right: 10px;
    }
    .imgItemInfo {
        opacity: 0.5;
    }

    #container {
        width: 75%;
        margin-left: auto;
        margin-right: auto;
    }
    @media screen and (max-width: 1400px) {
        #container {
            width: 100%;
        }
    }
    #meta small {
        font-size: 11pt;
    }
    #editor {
        padding: 5px;
    }
    #editor label {
        font-weight: bold;
    }
    #preview {
        padding: 5px;
    }
    #editor-inputs {
        margin-bottom: 20px;
    }
    #editor-inputs-prompt {
        flex: 1;
    }
    #editor-inputs .row {
        padding-bottom: 10px;
    }
    #makeImage {
        border-radius: 6px;
    }
    #editor-modifiers h5 {
        padding: 5pt 0;
        margin: 0;
    }
    #makeImage {
        flex: 0 0 70px;
        background: rgb(80, 0, 185);
        border: 2px solid rgb(40, 0, 78);
        color: rgb(255, 221, 255);
        width: 100%;
        height: 30pt;
    }
    #makeImage:hover {
        background: rgb(93, 0, 214);
    }
    #stopImage {
        flex: 0 0 70px;
        background: rgb(132, 8, 0);
        border: 2px solid rgb(122, 29, 0);
        color: rgb(255, 221, 255);
        width: 100%;
        height: 30pt;
        border-radius: 6px;
        display: none;
    }
    #stopImage:hover {
        background: rgb(214, 32, 0);
    }
    .flex-container {
        display: flex;
    }
    .col-50 {
        flex: 50%;
    }
    .col-free {
        flex: 1;
    }
    .collapsible {
        cursor: pointer;
    }
    .collapsible-content {
        display: none;
        padding-left: 15px;
    }
    .collapsible-content h5 {
        padding: 5pt 0pt;
        margin: 0;
        font-size: 10pt;
    }
    .collapsible-handle {
        color: white;
        padding-right: 5px;
    }
    .panel-box {
        background: rgb(44, 45, 48);
        border: 1px solid rgb(47, 49, 53);
        border-radius: 7px;
        padding: 5px;
        margin-bottom: 15px;
        box-shadow: 0 4px 8px 0 rgba(0, 0, 0, 0.15), 0 6px 20px 0 rgba(0, 0, 0, 0.15);
    }
    .panel-box h4 {
        margin: 0;
        padding: 2px 0;
    }
    .prompt-modifier-tag {
        border: 1px solid rgb(10, 0, 24);
        border-radius: 4px;
        padding: 0pt 3pt;
        margin-right: 2pt;
        cursor: pointer;
        display: inline;
        background: rgb(163, 163, 163);
        color: black;
        line-height: 25pt;
        float: left;
        font-size: 9pt;
    }
    .prompt-modifier-tag:hover {
        background: black;
        color: white;
    }
    #editor-modifiers-entries .prompt-modifier-tag {
        background: #110f0f;
        color: rgb(212, 212, 212);
        margin-bottom: 4pt;
        font-size: 10pt;
    }
    #editor-modifiers-entries .prompt-modifier-tag:hover {
        background: rgb(163, 163, 163);
        color: black;
    }
    #editor-modifiers .editor-modifiers-leaf {
        padding-top: 10pt;
        padding-bottom: 10pt;
    }
    #preview {
        margin-left: 20pt;
    }
    img {
        box-shadow: 0 4px 8px 0 rgba(0, 0, 0, 0.15), 0 6px 20px 0 rgba(0, 0, 0, 0.15);
    }
    .line-separator {
        background: rgb(56, 56, 56);
        height: 1pt;
        margin: 15pt 0;
    }
    #editor-inputs-tags-container {
        margin-top: 5pt;
        display: none;
    }
    #server-status {
        float: right;
    }
    #server-status-color {
        width: 8pt;
        height: 8pt;
        border-radius: 4pt;
        background-color: rgb(128, 87, 0);
        /* background-color: rgb(197, 1, 1); */
        float: left;
        transform: translateY(15%);
    }
    #server-status-msg {
        color: rgb(128, 87, 0);
        padding-left: 2pt;
        font-size: 10pt;
    }
    #preview-prompt {
        font-size: 16pt;
        margin-bottom: 10pt;
    }
    #coffeeButton {
        height: 23px;
        transform: translateY(25%);
    }
    #inpaintingEditor {
        width: 300pt;
        height: 300pt;
        margin-top: 5pt;
    }
    .drawing-board-canvas-wrapper {
        background-size: 100% 100%;
    }
    #inpaintingEditor canvas {
        opacity: 0.6;
    }
    #enable_mask {
        margin-top: 8pt;
    }
    </style>
    <link rel="stylesheet" href="/media/drawingboard.min.css">
    <script src="/media/jquery-3.6.1.min.js"></script>
    <script src="/media/drawingboard.min.js"></script>
</html>
<body>
<div id="container">
    <div class="flex-container">
        <div id="editor" class="col-50">
            <div id="meta">
                <div id="server-status">
                    <div id="server-status-color">&nbsp;</div>
                    <span id="server-status-msg">Stable Diffusion is starting..</span>
                </div>
                <h1>Stable Diffusion UI <small>v2.13 <span id="updateBranchLabel"></span></small></h1>
            </div>
            <div id="editor-inputs">
                <div id="editor-inputs-prompt" class="row">
                    <label for="prompt">Prompt</label>
                    <textarea id="prompt" class="col-free">a photograph of an astronaut riding a horse</textarea>
                </div>

                <div id="editor-inputs-init-image" class="row">
                    <label for="init_image"><b>Initial Image:</b> (optional) </label> <input id="init_image" name="init_image" type="file" /><br/>
<<<<<<< HEAD
=======

>>>>>>> 28e002e2
                    <div id="init_image_preview_container" class="image_preview_container">
                        <img id="init_image_preview" src="" width="100" height="100" />
                        <button class="init_image_clear image_clear_btn">X</button>

                        <br/>
                        <input id="enable_mask" name="enable_mask" type="checkbox"> <label for="enable_mask">In-Painting (select the area which the AI will paint into)</label>
                        <div id="inpaintingEditor"></div>
                    </div>
                </div>

                <div id="editor-inputs-tags-container" class="row">
                    <label>Tags: <small>(click a tag to remove it)</small></label>
                    <div id="editor-inputs-tags-list">
                    </div>
                </div>

                <button id="makeImage">Make Image</button>
                <button id="stopImage">Stop</button>
            </div>

            <div class="line-separator">&nbsp;</div>

            <div id="editor-settings" class="panel-box">
                <h4 class="collapsible">Advanced Settings</h4>
                <ul id="editor-settings-entries" class="collapsible-content">
                    <li><input id="stream_image_progress" name="stream_image_progress" type="checkbox"> <label for="stream_image_progress">Show a live preview of the image (disable this for faster image generation)</label></li>
                    <li><input id="use_face_correction" name="use_face_correction" type="checkbox" checked> <label for="use_face_correction">Fix incorrect faces and eyes (uses GFPGAN)</label></li>
                    <li>
                        <input id="use_upscale" name="use_upscale" type="checkbox"> <label for="use_upscale">Upscale the image to 4x resolution using </label>
                        <select id="upscale_model" name="upscale_model">
                            <option value="RealESRGAN_x4plus" selected>RealESRGAN_x4plus</option>
                            <option value="RealESRGAN_x4plus_anime_6B">RealESRGAN_x4plus_anime_6B</option>
                        </select>
                    </li>
                    <li><input id="show_only_filtered_image" name="show_only_filtered_image" type="checkbox" checked> <label for="show_only_filtered_image">Show only the corrected/upscaled image</label></li>
                    <br/>
                    <li><label for="seed">Seed:</label> <input id="seed" name="seed" size="10" value="30000"> <input id="random_seed" name="random_seed" type="checkbox" checked> <label for="random_seed">Random Image</label></li>
                    <li><label for="num_outputs_total">Number of images to make:</label> <input id="num_outputs_total" name="num_outputs_total" value="1" size="4"> <label for="num_outputs_parallel">Generate in parallel:</label> <input id="num_outputs_parallel" name="num_outputs_parallel" value="1" size="4"> (images at once)</li>
                    <li><label for="width">Width:</label> 
                        <select id="width" name="width" value="512">
                            <option value="128">128 (*)</option>
                            <option value="192">192</option>
                            <option value="256">256 (*)</option>
                            <option value="320">320</option>
                            <option value="384">384</option>
                            <option value="448">448</option>
                            <option value="512" selected>512 (*)</option>
                            <option value="576">576</option>
                            <option value="640">640</option>
                            <option value="704">704</option>
                            <option value="768">768 (*)</option>
                            <option value="832">832</option>
                            <option value="896">896</option>
                            <option value="960">960</option>
                            <option value="1024">1024 (*)</option>
                            <option value="1280">1280</option>
                            <option value="1536">1536</option>
                            <option value="1792">1792</option>
                            <option value="2048">2048</option>
                        </select>
                    </li>
                    <li><label for="height">Height:</label> 
                        <select id="height" name="height" value="512">
                            <option value="128">128 (*)</option>
                            <option value="192">192</option>
                            <option value="256">256 (*)</option>
                            <option value="320">320</option>
                            <option value="384">384</option>
                            <option value="448">448</option>
                            <option value="512" selected>512 (*)</option>
                            <option value="576">576</option>
                            <option value="640">640</option>
                            <option value="704">704</option>
                            <option value="768">768 (*)</option>
                            <option value="832">832</option>
                            <option value="896">896</option>
                            <option value="960">960</option>
                            <option value="1024">1024 (*)</option>
                            <option value="1280">1280</option>
                            <option value="1536">1536</option>
                            <option value="1792">1792</option>
                            <option value="2048">2048</option>
                        </select>
                    </li>
                    <li><label for="num_inference_steps">Number of inference steps:</label> <input id="num_inference_steps" name="num_inference_steps" size="4" value="50"></li>
                    <li><label for="guidance_scale_slider">Guidance Scale:</label> <input id="guidance_scale_slider" name="guidance_scale_slider" class="editor-slider" value="75" type="range" min="10" max="200"> <input id="guidance_scale" name="guidance_scale" size="4"></li>
                    <li><span id="prompt_strength_container"><label for="prompt_strength_slider">Prompt Strength:</label> <input id="prompt_strength_slider" name="prompt_strength_slider" class="editor-slider" value="80" type="range" min="0" max="99"> <input id="prompt_strength" name="prompt_strength" size="4"><br/></span></li>
                    <li>&nbsp;</li>
                    <li><input id="save_to_disk" name="save_to_disk" type="checkbox"> <label for="save_to_disk">Automatically save to <input id="diskPath" name="diskPath" size="40" disabled></label></li>
                    <li><input id="sound_toggle" name="sound_toggle" type="checkbox" checked> <label for="sound_toggle">Play sound on task completion</label></li>
                    <li><input id="turbo" name="turbo" type="checkbox" checked> <label for="turbo">Turbo mode (generates images faster, but uses an additional 1 GB of GPU memory)</label></li>
                    <li><input id="use_cpu" name="use_cpu" type="checkbox"> <label for="use_cpu">Use CPU instead of GPU (warning: this will be *very* slow)</label></li>
                    <li><input id="use_full_precision" name="use_full_precision" type="checkbox"> <label for="use_full_precision">Use full precision (for GPU-only. warning: this will consume more VRAM)</label></li>
                    <!-- <li><input id="allow_nsfw" name="allow_nsfw" type="checkbox"> <label for="allow_nsfw">Allow NSFW Content (You confirm you are above 18 years of age)</label></li> -->
                    <br/>
                    <li><input id="use_beta_channel" name="use_beta_channel" type="checkbox"> <label for="use_beta_channel">🔥Beta channel. Get the latest features immediately (but could be less stable). Please restart the program after changing this.</label></li>
                </ul>
            </div>

            <div id="editor-modifiers" class="panel-box">
                <h4 class="collapsible">Image Modifiers (art styles, tags etc)</h4>
                <div id="editor-modifiers-entries" class="collapsible-content">
                </div>
            </div>
        </div>

        <div id="preview" class="col-50">
            <div id="preview-prompt">Type a prompt and press the "Make Image" button.<br/><br/>You can set an "Initial Image" if you want to guide the AI.<br/><br/>You can also add modifiers like "Realistic", "Pencil Sketch", "ArtStation" etc by browsing through the "Image Modifiers" section and selecting the desired modifiers.<br/><br/>Click "Advanced Settings" for additional settings like seed, image size, number of images to generate etc.<br/><br/>Enjoy! :)</div>

            <div id="outputMsg"></div>
            <div id="progressBar"></div>
            <div id="current-images" class="img-preview">
            </div>
        </div>
    </div>

    <div class="line-separator">&nbsp;</div>

    <div id="footer" class="panel-box">
        <p>If you found this project useful and want to help keep it alive, please <a href="https://ko-fi.com/cmdr2_stablediffusion_ui" target="_blank"><img src="media/kofi.png" id="coffeeButton"></a> to help cover the cost of development and maintenance! Thank you for your support!</p>
        <p>Please feel free to join the <a href="https://discord.com/invite/u9yhsFmEkB" target="_blank">discord community</a> or <a href="https://github.com/cmdr2/stable-diffusion-ui/issues" target="_blank">file an issue</a> if you have any problems or suggestions in using this interface.</p>
        <div id="footer-legal">
            <p><b>Disclaimer:</b> The authors of this project are not responsible for any content generated using this interface.</p>
            <p>This license of this software forbids you from sharing any content that violates any laws, produce any harm to a person, disseminate any personal information that would be meant for harm, <br/>spread misinformation and target vulnerable groups. For the full list of restrictions please read <a href="https://github.com/cmdr2/stable-diffusion-ui/blob/main/LICENSE" target="_blank">the license</a>.</p>
            <p>By using this software, you consent to the terms and conditions of the license.</p>
        </div>
    </div>
</div>
</body>

<script>
const SOUND_ENABLED_KEY = "soundEnabled"
const SAVE_TO_DISK_KEY = "saveToDisk"
const USE_CPU_KEY = "useCPU"
const USE_FULL_PRECISION_KEY = "useFullPrecision"
const USE_TURBO_MODE_KEY = "useTurboMode"
const DISK_PATH_KEY = "diskPath"
const ADVANCED_PANEL_OPEN_KEY = "advancedPanelOpen"
const MODIFIERS_PANEL_OPEN_KEY = "modifiersPanelOpen"
const USE_FACE_CORRECTION_KEY = "useFaceCorrection"
const USE_UPSCALING_KEY = "useUpscaling"
const SHOW_ONLY_FILTERED_IMAGE_KEY = "showOnlyFilteredImage"
const STREAM_IMAGE_PROGRESS_KEY = "streamImageProgress"
const HEALTH_PING_INTERVAL = 5 // seconds
const MAX_INIT_IMAGE_DIMENSION = 768

const IMAGE_REGEX = new RegExp('data:image/[A-Za-z]+;base64')

let sessionId = new Date().getTime()

let promptField = document.querySelector('#prompt')
let numOutputsTotalField = document.querySelector('#num_outputs_total')
let numOutputsParallelField = document.querySelector('#num_outputs_parallel')
let numInferenceStepsField = document.querySelector('#num_inference_steps')
let guidanceScaleSlider = document.querySelector('#guidance_scale_slider')
let guidanceScaleField = document.querySelector('#guidance_scale')
let randomSeedField = document.querySelector("#random_seed")
let seedField = document.querySelector('#seed')
let widthField = document.querySelector('#width')
let heightField = document.querySelector('#height')
let initImageSelector = document.querySelector("#init_image")
let initImagePreview = document.querySelector("#init_image_preview")
let maskImageSelector = document.querySelector("#mask")
let maskImagePreview = document.querySelector("#mask_preview")
let turboField = document.querySelector('#turbo')
let useCPUField = document.querySelector('#use_cpu')
let useFullPrecisionField = document.querySelector('#use_full_precision')
let saveToDiskField = document.querySelector('#save_to_disk')
let diskPathField = document.querySelector('#diskPath')
// let allowNSFWField = document.querySelector("#allow_nsfw")
let useBetaChannelField = document.querySelector("#use_beta_channel")
let promptStrengthSlider = document.querySelector('#prompt_strength_slider')
let promptStrengthField = document.querySelector('#prompt_strength')
let useFaceCorrectionField = document.querySelector("#use_face_correction")
let useUpscalingField = document.querySelector("#use_upscale")
let upscaleModelField = document.querySelector("#upscale_model")
let showOnlyFilteredImageField = document.querySelector("#show_only_filtered_image")
let updateBranchLabel = document.querySelector("#updateBranchLabel")
let streamImageProgressField = document.querySelector("#stream_image_progress")

let makeImageBtn = document.querySelector('#makeImage')
let stopImageBtn = document.querySelector('#stopImage')

let imagesContainer = document.querySelector('#current-images')
let initImagePreviewContainer = document.querySelector('#init_image_preview_container')
let initImageClearBtn = document.querySelector('.init_image_clear')
let promptStrengthContainer = document.querySelector('#prompt_strength_container')

// let maskSetting = document.querySelector('#editor-inputs-mask_setting')
// let maskImagePreviewContainer = document.querySelector('#mask_preview_container')
// let maskImageClearBtn = document.querySelector('#mask_clear')
let maskSetting = document.querySelector('#enable_mask')

let editorModifierEntries = document.querySelector('#editor-modifiers-entries')
let editorModifierTagsList = document.querySelector('#editor-inputs-tags-list')
let editorTagsContainer = document.querySelector('#editor-inputs-tags-container')

let previewPrompt = document.querySelector('#preview-prompt')

let showConfigToggle = document.querySelector('#configToggleBtn')
// let configBox = document.querySelector('#config')
let outputMsg = document.querySelector('#outputMsg')
let progressBar = document.querySelector("#progressBar")

let soundToggle = document.querySelector('#sound_toggle')

let serverStatusColor = document.querySelector('#server-status-color')
let serverStatusMsg = document.querySelector('#server-status-msg')

let advancedPanelHandle = document.querySelector("#editor-settings .collapsible")
let modifiersPanelHandle = document.querySelector("#editor-modifiers .collapsible")
let inpaintingEditorContainer = document.querySelector('#inpaintingEditor')
let inpaintingEditor = new DrawingBoard.Board('inpaintingEditor', {
    color: "#ffffff",
    background: false,
    size: 30,
    webStorage: false,
    controls: [{'DrawingMode': {'filler': false}}, 'Size', 'Navigation']
})
let inpaintingEditorCanvasBackground = document.querySelector('.drawing-board-canvas-wrapper')
// let inpaintingEditorControls = document.querySelector('.drawing-board-controls')

// let inpaintingEditorMetaControl = document.createElement('div')
// inpaintingEditorMetaControl.className = 'drawing-board-control'
// let initImageClearBtnToolbar = document.createElement('button')
// initImageClearBtnToolbar.className = 'init_image_clear'
// initImageClearBtnToolbar.innerHTML = 'Remove Image'
// inpaintingEditorMetaControl.appendChild(initImageClearBtnToolbar)
// inpaintingEditorControls.appendChild(inpaintingEditorMetaControl)

let maskResetButton = document.querySelector('.drawing-board-control-navigation-reset')
maskResetButton.innerHTML = 'Clear'
maskResetButton.style.fontWeight = 'normal'
maskResetButton.style.fontSize = '10pt'

let serverStatus = 'offline'
let activeTags = []
let lastPromptUsed = ''
let taskStopped = true
let batchesDone = 0

function getLocalStorageItem(key, fallback) {
    let item = localStorage.getItem(key)
    if (item === null) {
        return fallback
    }

    return item
}

function getLocalStorageBoolItem(key, fallback) {
    let item = localStorage.getItem(key)
    if (item === null) {
        return fallback
    }

    return (item === 'true' ? true : false)
}

function handleBoolSettingChange(key) {
    return function(e) {
        localStorage.setItem(key, e.target.checked.toString())
    }
}

function handleStringSettingChange(key) {
    return function(e) {
        localStorage.setItem(key, e.target.value.toString())
    }
}

function isSoundEnabled() {
    return getLocalStorageBoolItem(SOUND_ENABLED_KEY, true)
}

function isFaceCorrectionEnabled() {
    return getLocalStorageBoolItem(USE_FACE_CORRECTION_KEY, false)
}

function isUpscalingEnabled() {
    return getLocalStorageBoolItem(USE_UPSCALING_KEY, false)
}

function isShowOnlyFilteredImageEnabled() {
    return getLocalStorageBoolItem(SHOW_ONLY_FILTERED_IMAGE_KEY, true)
}

function isSaveToDiskEnabled() {
    return getLocalStorageBoolItem(SAVE_TO_DISK_KEY, false)
}

function isUseCPUEnabled() {
    return getLocalStorageBoolItem(USE_CPU_KEY, false)
}

function isUseFullPrecisionEnabled() {
    return getLocalStorageBoolItem(USE_FULL_PRECISION_KEY, false)
}

function isUseTurboModeEnabled() {
    return getLocalStorageBoolItem(USE_TURBO_MODE_KEY, true)
}

function getSavedDiskPath() {
    return getLocalStorageItem(DISK_PATH_KEY, '')
}

function isAdvancedPanelOpenEnabled() {
    return getLocalStorageBoolItem(ADVANCED_PANEL_OPEN_KEY, false)
}

function isModifiersPanelOpenEnabled() {
    return getLocalStorageBoolItem(MODIFIERS_PANEL_OPEN_KEY, false)
}

function isStreamImageProgressEnabled() {
    return getLocalStorageBoolItem(STREAM_IMAGE_PROGRESS_KEY, false)
}

function setStatus(statusType, msg, msgType) {
    if (statusType !== 'server') {
        return;
    }

    if (msgType == 'error') {
        // msg = '<span style="color: red">' + msg + '<span>'
        serverStatusColor.style.backgroundColor = 'red'
        serverStatusMsg.style.color = 'red'
        serverStatusMsg.innerHTML = 'Stable Diffusion has stopped'
    } else if (msgType == 'success') {
        // msg = '<span style="color: green">' + msg + '<span>'
        serverStatusColor.style.backgroundColor = 'green'
        serverStatusMsg.style.color = 'green'
        serverStatusMsg.innerHTML = 'Stable Diffusion is ready'
        serverStatus = 'online'
    }
}

function logMsg(msg, level) {
    if (level === 'error') {
        outputMsg.innerHTML = '<span style="color: red">Error: ' + msg + '</span>'
    } else if (level === 'warn') {
        outputMsg.innerHTML = '<span style="color: orange">Warning: ' + msg + '</span>'
    } else {
        outputMsg.innerHTML = msg
    }

    console.log(level, msg)
}

function logError(msg, res) {
    logMsg(msg, 'error')

    console.log('request error', res)
    setStatus('request', 'error', 'error')
}

function playSound() {
    const audio = new Audio('/media/ding.mp3')
    audio.volume = 0.2
    audio.play()
}

async function healthCheck() {
    try {
        let res = await fetch('/ping')
        res = await res.json()

        if (res[0] == 'OK') {
            setStatus('server', 'online', 'success')
        } else {
            setStatus('server', 'offline', 'error')
        }
    } catch (e) {
        setStatus('server', 'offline', 'error')
    }
}

function makeImageElement(width, height) {
    let imgItem = document.createElement('div')
    imgItem.className = 'imgItem'

    let img = document.createElement('img')
    img.width = parseInt(width)
    img.height = parseInt(height)

    imgItem.appendChild(img)
    imagesContainer.appendChild(imgItem)

    return imgItem
}

// makes a single image. don't call this directly, use makeImage() instead
async function doMakeImage(reqBody, batchCount) {
    if (taskStopped) {
        return
    }

    let res = ''
    let seed = reqBody['seed']
    let numOutputs = parseInt(reqBody['num_outputs'])

    let images = []

    function makeImageContainers(numImages) {
        for (let i = images.length; i < numImages; i++) {
            images.push(makeImageElement(reqBody.width, reqBody.height))
        }
    }

    try {
        res = await fetch('/image', {
            method: 'POST',
            headers: {
                'Content-Type': 'application/json'
            },
            body: JSON.stringify(reqBody)
        })

        let reader = res.body.getReader()
        let textDecoder = new TextDecoder()
        let finalJSON = ''
        let prevTime = -1
        while (true) {
            try {
                let t = new Date().getTime()

                const {value, done} = await reader.read()
                if (done) {
                    break
                }

                let timeTaken = (prevTime === -1 ? -1 : t - prevTime)

                let jsonStr = textDecoder.decode(value)

                try {
                    let stepUpdate = JSON.parse(jsonStr)

                    if (stepUpdate.step === undefined) {
                        finalJSON += jsonStr
                    } else {
                        let batchSize = parseInt(reqBody['num_inference_steps'])
                        let overallStepCount = stepUpdate.step + batchesDone * batchSize
                        let totalSteps = batchCount * batchSize
                        let percent = 100 * (overallStepCount / totalSteps)
                        percent = (percent > 100 ? 100 : percent)
                        percent = percent.toFixed(0)

                        stepsRemaining = totalSteps - overallStepCount
                        stepsRemaining = (stepsRemaining < 0 ? 0 : stepsRemaining)
                        timeRemaining = (timeTaken === -1 ? '' : stepsRemaining * timeTaken) // ms

                        outputMsg.innerHTML = `Batch ${batchesDone+1} of ${batchCount}`
                        progressBar.innerHTML = `Generating image(s): ${percent}%`

                        if (timeTaken !== -1) {
                            progressBar.innerHTML += `<br>Time remaining (approx): ${millisecondsToStr(timeRemaining)}`
                        }
                        progressBar.style.display = 'block'

                        if (stepUpdate.output !== undefined) {
                            makeImageContainers(numOutputs)

                            for (idx in stepUpdate.output) {
                                let imgItem = images[idx]
                                let img = imgItem.firstChild
                                let tmpImageData = stepUpdate.output[idx]
                                img.src = tmpImageData['path'] + '?t=' + new Date().getTime()
                            }
                        }
                    }
                } catch (e) {
                    finalJSON += jsonStr
                }

                prevTime = t
            } catch (e) {
                logError('Stable Diffusion had an error. Please check the logs in the command-line window. This happens sometimes. Maybe modify the prompt or seed a little bit?', res)
                res = undefined
                throw e
            }
        }

        if (res.status != 200) {
            if (serverStatus === 'online') {
                logError('Stable Diffusion had an error: ' + await res.text() + '. This happens sometimes. Maybe modify the prompt or seed a little bit?', res)
            } else {
                logError("Stable Diffusion is still starting up, please wait. If this goes on beyond a few minutes, Stable Diffusion has probably crashed.", res)
            }
            res = undefined
            progressBar.style.display = 'none'
        } else {
            res = JSON.parse(finalJSON)
            progressBar.style.display = 'none'

            if (res.status !== 'succeeded') {
                let msg = ''
                if (res.detail !== undefined) {
                    msg = res.detail

                    if (msg.toLowerCase().includes('out of memory')) {
                        msg += `<br/><br/>
                                <b>Suggestions</b>:
                                <br/>
                                1. If you have set an initial image, please try reducing its dimension to ${MAX_INIT_IMAGE_DIMENSION}x${MAX_INIT_IMAGE_DIMENSION} or smaller.<br/>
                                2. Try disabling the '<em>Turbo mode</em>' under '<em>Advanced Settings</em>'.<br/>
                                3. Try generating a smaller image.<br/>`
                    }
                } else {
                    msg = res
                }
                logError(msg, res)
                res = undefined
            }
        }
    } catch (e) {
        console.log('request error', e)
        logError('Stable Diffusion had an error. Please check the logs in the command-line window. This happens sometimes. Maybe modify the prompt or seed a little bit?', res)
        setStatus('request', 'error', 'error')
        progressBar.style.display = 'none'
    }

    if (!res) {
        return false
    }

    lastPromptUsed = reqBody['prompt']

    makeImageContainers(res.output.length)

    for (let idx in res.output) {
        let imgBody = ''
        let seed = 0

        try {
            let imgData = res.output[idx]
            imgBody = imgData.data
            seed = imgData.seed
        } catch (e) {
            console.log(imgBody)
            setStatus('request', 'invalid image', 'error')
            continue
        }

        let imgItem = images[idx]
        let img = imgItem.firstChild

        img.src = imgBody

        let imgItemInfo = document.createElement('span')
        imgItemInfo.className = 'imgItemInfo'

        let imgSeedLabel = document.createElement('span')
        imgSeedLabel.className = 'imgSeedLabel'
        imgSeedLabel.innerHTML = 'Seed: ' + seed

        let imgUseBtn = document.createElement('button')
        imgUseBtn.className = 'imgUseBtn'
        imgUseBtn.innerHTML = 'Use as Input'

        let imgSaveBtn = document.createElement('button')
        imgSaveBtn.className = 'imgSaveBtn'
        imgSaveBtn.innerHTML = 'Download'

        imgItem.appendChild(imgItemInfo)
        imgItemInfo.appendChild(imgSeedLabel)
        imgItemInfo.appendChild(imgUseBtn)
        imgItemInfo.appendChild(imgSaveBtn)

        imgUseBtn.addEventListener('click', function() {
            initImageSelector.value = null
            initImagePreview.src = imgBody

            initImagePreviewContainer.style.display = 'block'
            inpaintingEditorContainer.style.display = 'none'
            promptStrengthContainer.style.display = 'block'
            maskSetting.checked = false

            // maskSetting.style.display = 'block'

            randomSeedField.checked = false
            seedField.value = seed
            seedField.disabled = false
        })

        imgSaveBtn.addEventListener('click', function() {
            let imgDownload = document.createElement('a')
            imgDownload.download = createFileName();
            imgDownload.href = imgBody
            imgDownload.click()
        })

        imgItem.addEventListener('mouseenter', function() {
            imgItemInfo.style.opacity = 1
        })

        imgItem.addEventListener('mouseleave', function() {
            imgItemInfo.style.opacity = 0.5
        })
    }

    return true
}

function validateInput() {
    let width = parseInt(widthField.value)
    let height = parseInt(heightField.value)

    if (IMAGE_REGEX.test(initImagePreview.src)) {
        if (initImagePreview.naturalWidth > MAX_INIT_IMAGE_DIMENSION || initImagePreview.naturalHeight > MAX_INIT_IMAGE_DIMENSION) {
            return {'isValid': false, 'warning': `The dimensions of your initial image are very large, and can cause 'Out of Memory' errors! Please ensure that its dimensions are equal (or smaller) than the desired output image.
                    <br/><br/>
                    Your initial image size is ${initImagePreview.naturalWidth}x${initImagePreview.naturalHeight} pixels. Please try to keep it smaller than ${MAX_INIT_IMAGE_DIMENSION}x${MAX_INIT_IMAGE_DIMENSION}.`}
        }
    }

    return {'isValid': true}
}

async function makeImage() {
    if (serverStatus !== 'online') {
        logError('The server is still starting up..')
        return
    }

    let validation = validateInput()
    if (validation['isValid']) {
        outputMsg.innerHTML = 'Starting..'
    } else {
        if (validation['error']) {
            logError(validation['error'])
            return
        } else if (validation['warning']) {
            logMsg(validation['warning'], 'warn')
        }
    }

    setStatus('request', 'fetching..')

    makeImageBtn.innerHTML = 'Processing..'
    makeImageBtn.disabled = true
    makeImageBtn.style.display = 'none'
    stopImageBtn.style.display = 'block'

    taskStopped = false
    batchesDone = 0

    let seed = (randomSeedField.checked ? Math.floor(Math.random() * 10000000) : parseInt(seedField.value))
    let numOutputsTotal = parseInt(numOutputsTotalField.value)
    let numOutputsParallel = parseInt(numOutputsParallelField.value)
    let batchCount = Math.ceil(numOutputsTotal / numOutputsParallel)
    let batchSize = numOutputsParallel

    let streamImageProgress = (numOutputsTotal > 50 ? false : streamImageProgressField.checked)

    let prompt = promptField.value
    if (activeTags.length > 0) {
        let promptTags = activeTags.join(", ")
        prompt += ", " + promptTags
    }

    previewPrompt.innerHTML = prompt

    let reqBody = {
        session_id: sessionId,
        prompt: prompt,
        num_outputs: batchSize,
        num_inference_steps: numInferenceStepsField.value,
        guidance_scale: guidanceScaleField.value,
        width: widthField.value,
        height: heightField.value,
        // allow_nsfw: allowNSFWField.checked,
        turbo: turboField.checked,
        use_cpu: useCPUField.checked,
        use_full_precision: useFullPrecisionField.checked,
        stream_progress_updates: true,
        stream_image_progress: streamImageProgress,
        show_only_filtered_image: showOnlyFilteredImageField.checked
    }

    if (IMAGE_REGEX.test(initImagePreview.src)) {
        reqBody['init_image'] = initImagePreview.src
        reqBody['prompt_strength'] = promptStrengthField.value

        // if (IMAGE_REGEX.test(maskImagePreview.src)) {
        //     reqBody['mask'] = maskImagePreview.src
        // }
        if (maskSetting.checked) {
            reqBody['mask'] = inpaintingEditor.getImg()
        }
    }

    if (saveToDiskField.checked && diskPathField.value.trim() !== '') {
        reqBody['save_to_disk_path'] = diskPathField.value.trim()
    }

    if (useFaceCorrectionField.checked) {
        reqBody['use_face_correction'] = 'GFPGANv1.3'
    }

    if (useUpscalingField.checked) {
        reqBody['use_upscale'] = upscaleModelField.value
    }

    let time = new Date().getTime()
    imagesContainer.innerHTML = ''

    let successCount = 0

    for (let i = 0; i < batchCount; i++) {
        reqBody['seed'] = seed + (i * batchSize)

        let success = await doMakeImage(reqBody, batchCount)
        batchesDone++

        if (success) {
            outputMsg.innerHTML = 'Processed batch ' + (i+1) + '/' + batchCount
            successCount++
        }
    }

    makeImageBtn.innerHTML = 'Make Image'
    makeImageBtn.disabled = false
    makeImageBtn.style.display = 'block'
    stopImageBtn.style.display = 'none'

    if (isSoundEnabled()) {
        playSound()
    }

    time = new Date().getTime() - time
    time /= 1000

    if (successCount === batchCount) {
        outputMsg.innerHTML = 'Processed ' + numOutputsTotal + ' images in ' + time + ' seconds'

        setStatus('request', 'done', 'success')
    }

    if (randomSeedField.checked) {
        seedField.value = seed
    }
}

// create a file name with embedded prompt and metadata
// for easier cateloging and comparison
function createFileName() {

    // Most important information is the prompt
    let underscoreName = lastPromptUsed.replace(/[^a-zA-Z0-9]/g, '_')
    underscoreName = underscoreName.substring(0, 100)
    const seed = seedField.value
    const steps = numInferenceStepsField.value
    const guidance =  guidanceScaleField.value

    // name and the top level metadata
    let fileName = `${underscoreName}_Seed-${seed}_Steps-${steps}_Guidance-${guidance}`

    // add the tags
    // let tags = [];
    // let tagString = '';
    // document.querySelectorAll(modifyTagsSelector).forEach(function(tag) {
    //     tags.push(tag.innerHTML);
    // })

    // join the tags with a pipe
    // if (activeTags.length > 0) {
    //     tagString = '_Tags-';
    //     tagString += tags.join('|');
    // }

    // // append empty or populated tags
    // fileName += `${tagString}`;

    // add the file extension
    fileName += `.png`

    return fileName
}

stopImageBtn.addEventListener('click', async function() {
    try {
        let res = await fetch('/image/stop')
    } catch (e) {
        console.log(e)
    }

    stopImageBtn.style.display = 'none'
    makeImageBtn.style.display = 'block'

    taskStopped = true
})

soundToggle.addEventListener('click', handleBoolSettingChange(SOUND_ENABLED_KEY))
soundToggle.checked = isSoundEnabled()

saveToDiskField.checked = isSaveToDiskEnabled()
diskPathField.disabled = !saveToDiskField.checked

useFaceCorrectionField.addEventListener('click', handleBoolSettingChange(USE_FACE_CORRECTION_KEY))
useFaceCorrectionField.checked = isFaceCorrectionEnabled()

useUpscalingField.checked = isUpscalingEnabled()
upscaleModelField.disabled = !useUpscalingField.checked

showOnlyFilteredImageField.addEventListener('click', handleBoolSettingChange(SHOW_ONLY_FILTERED_IMAGE_KEY))
showOnlyFilteredImageField.checked = isShowOnlyFilteredImageEnabled()

useCPUField.addEventListener('click', handleBoolSettingChange(USE_CPU_KEY))
useCPUField.checked = isUseCPUEnabled()

useFullPrecisionField.addEventListener('click', handleBoolSettingChange(USE_FULL_PRECISION_KEY))
useFullPrecisionField.checked = isUseFullPrecisionEnabled()

turboField.addEventListener('click', handleBoolSettingChange(USE_TURBO_MODE_KEY))
turboField.checked = isUseTurboModeEnabled()

streamImageProgressField.addEventListener('click', handleBoolSettingChange(STREAM_IMAGE_PROGRESS_KEY))
streamImageProgressField.checked = isStreamImageProgressEnabled()

diskPathField.addEventListener('change', handleStringSettingChange(DISK_PATH_KEY))

saveToDiskField.addEventListener('click', function(e) {
    diskPathField.disabled = !this.checked
    handleBoolSettingChange(SAVE_TO_DISK_KEY)(e)
})

useUpscalingField.addEventListener('click', function(e) {
    upscaleModelField.disabled = !this.checked
    handleBoolSettingChange(USE_UPSCALING_KEY)(e)
})

function setPanelOpen(panelHandle) {
    let panelContents = panelHandle.nextElementSibling
    panelHandle.classList.add('active')
    panelContents.style.display = 'block'
}

if (isAdvancedPanelOpenEnabled()) {
    setPanelOpen(advancedPanelHandle)
}

if (isModifiersPanelOpenEnabled()) {
    setPanelOpen(modifiersPanelHandle)
}

makeImageBtn.addEventListener('click', makeImage)


function updateGuidanceScale() {
    guidanceScaleField.value = guidanceScaleSlider.value / 10
}

function updateGuidanceScaleSlider() {
    if (guidanceScaleField.value < 0) {
        guidanceScaleField.value = 0
    } else if (guidanceScaleField.value > 20) {
        guidanceScaleField.value = 20
    }

    guidanceScaleSlider.value = guidanceScaleField.value * 10
}

guidanceScaleSlider.addEventListener('input', updateGuidanceScale)
guidanceScaleField.addEventListener('input', updateGuidanceScaleSlider)
updateGuidanceScale()

function updatePromptStrength() {
    promptStrengthField.value = promptStrengthSlider.value / 100
}

function updatePromptStrengthSlider() {
    if (promptStrengthField.value < 0) {
        promptStrengthField.value = 0
    } else if (promptStrengthField.value > 0.99) {
        promptStrengthField.value = 0.99
    }

    promptStrengthSlider.value = promptStrengthField.value * 100
}

promptStrengthSlider.addEventListener('input', updatePromptStrength)
promptStrengthField.addEventListener('input', updatePromptStrengthSlider)
updatePromptStrength()

useBetaChannelField.addEventListener('click', async function(e) {
    if (serverStatus !== 'online') {
        logError('The server is still starting up..')
        alert('The server is still starting up..')
        e.preventDefault()
        return false
    }

    let updateBranch = (this.checked ? 'beta' : 'main')

    try {
        let res = await fetch('/app_config', {
            method: 'POST',
            headers: {
                'Content-Type': 'application/json'
            },
            body: JSON.stringify({
                'update_branch': updateBranch
            })
        })
        res = await res.json()

        console.log('set config status response', res)
    } catch (e) {
        console.log('set config status error', e)
    }
})

async function getAppConfig() {
    try {
        let res = await fetch('/app_config')
        config = await res.json()

        if (config.update_branch === 'beta') {
            useBetaChannelField.checked = true
            updateBranchLabel.innerHTML = "(beta)"
        }

        console.log('get config status response', config)
    } catch (e) {
        console.log('get config status error', e)
    }
}

function checkRandomSeed() {
    if (randomSeedField.checked) {
        seedField.disabled = true
        seedField.value = "0"
    } else {
        seedField.disabled = false
    }
}
randomSeedField.addEventListener('input', checkRandomSeed)
checkRandomSeed()

function showInitImagePreview() {
    if (initImageSelector.files.length === 0) {
        initImagePreviewContainer.style.display = 'none'
        // inpaintingEditorContainer.style.display = 'none'
        promptStrengthContainer.style.display = 'none'
        // maskSetting.style.display = 'none'
        return
    }

    let reader = new FileReader()
    let file = initImageSelector.files[0]

    reader.addEventListener('load', function() {
        initImagePreview.src = reader.result
        initImagePreviewContainer.style.display = 'block'
        inpaintingEditorContainer.style.display = 'none'
        promptStrengthContainer.style.display = 'block'
<<<<<<< HEAD
=======
        // maskSetting.checked = false
>>>>>>> 28e002e2
    })

    if (file) {
        reader.readAsDataURL(file)
    }
}
initImageSelector.addEventListener('change', showInitImagePreview)
showInitImagePreview()

initImagePreview.addEventListener('load', function() {
    inpaintingEditorCanvasBackground.style.backgroundImage = "url('" + this.src + "')"
    // maskSetting.style.display = 'block'
    // inpaintingEditorContainer.style.display = 'block'
})

initImageClearBtn.addEventListener('click', function() {
    initImageSelector.value = null
    // maskImageSelector.value = null

    initImagePreview.src = ''
    // maskImagePreview.src = ''
    maskSetting.checked = false

    initImagePreviewContainer.style.display = 'none'
    // inpaintingEditorContainer.style.display = 'none'
    // maskImagePreviewContainer.style.display = 'none'

    // maskSetting.style.display = 'none'

    promptStrengthContainer.style.display = 'none'
})

maskSetting.addEventListener('click', function() {
    inpaintingEditorContainer.style.display = (this.checked ? 'block' : 'none')
})

// function showMaskImagePreview() {
//     if (maskImageSelector.files.length === 0) {
//         // maskImagePreviewContainer.style.display = 'none'
//         return
//     }

//     let reader = new FileReader()
//     let file = maskImageSelector.files[0]

//     reader.addEventListener('load', function() {
//         // maskImagePreview.src = reader.result
//         // maskImagePreviewContainer.style.display = 'block'
//     })

//     if (file) {
//         reader.readAsDataURL(file)
//     }
// }
// maskImageSelector.addEventListener('change', showMaskImagePreview)
// showMaskImagePreview()

// maskImageClearBtn.addEventListener('click', function() {
//     maskImageSelector.value = null
//     maskImagePreview.src = ''
//     // maskImagePreviewContainer.style.display = 'none'
// })

// https://stackoverflow.com/a/8212878
function millisecondsToStr(milliseconds) {
    function numberEnding (number) {
        return (number > 1) ? 's' : '';
    }

    var temp = Math.floor(milliseconds / 1000);
    var hours = Math.floor((temp %= 86400) / 3600);
    var s = ''
    if (hours) {
        s += hours + ' hour' + numberEnding(hours) + ' ';
    }
    var minutes = Math.floor((temp %= 3600) / 60);
    if (minutes) {
        s += minutes + ' minute' + numberEnding(minutes) + ' ';
    }
    var seconds = temp % 60;
    if (!hours && minutes < 4 && seconds) {
        s += seconds + ' second' + numberEnding(seconds);
    }

    return s;
}
</script>
<script>
function createCollapsibles(node) {
    if (!node) {
        node = document
    }

    let collapsibles = node.querySelectorAll(".collapsible")
    collapsibles.forEach(function(c) {
        let handle = document.createElement('span')
        handle.className = 'collapsible-handle'

        if (c.className.indexOf('active') !== -1) {
            handle.innerHTML = '&#x2796;' // minus
        } else {
            handle.innerHTML = '&#x2795;' // plus
        }
        c.insertBefore(handle, c.firstChild)

        c.addEventListener('click', function() {
            this.classList.toggle("active")
            let content = this.nextElementSibling
            if (content.style.display === "block") {
                content.style.display = "none"
                handle.innerHTML = '&#x2795;' // plus
            } else {
                content.style.display = "block"
                handle.innerHTML = '&#x2796;' // minus
            }

            if (this == advancedPanelHandle) {
                let state = (content.style.display === 'block' ? 'true' : 'false')
                localStorage.setItem(ADVANCED_PANEL_OPEN_KEY, state)
            } else if (this == modifiersPanelHandle) {
                let state = (content.style.display === 'block' ? 'true' : 'false')
                localStorage.setItem(MODIFIERS_PANEL_OPEN_KEY, state)
            }
        })
    })
}
createCollapsibles()

function refreshTagsList() {
    editorModifierTagsList.innerHTML = ''

    if (activeTags.length == 0) {
        editorTagsContainer.style.display = 'none'
        return
    } else {
        editorTagsContainer.style.display = 'block'
    }

    activeTags.forEach(function(tag) {
        let el = document.createElement('div')
        el.className = 'prompt-modifier-tag'
        el.innerHTML = tag

        editorModifierTagsList.appendChild(el)

        el.addEventListener('click', function() {
            let idx = activeTags.indexOf(tag)
            if (idx !== -1) {
                activeTags.splice(idx, 1)
                refreshTagsList()
            }
        })
    })

    let brk = document.createElement('br')
    brk.style.clear = 'both'
    editorModifierTagsList.appendChild(brk)
}

async function getDiskPath() {
    try {
        let diskPath = getSavedDiskPath()

        if (diskPath !== '') {
            diskPathField.value = diskPath
            return
        }

        let res = await fetch('/output_dir')
        if (res.status === 200) {
            res = await res.json()
            res = res[0]

            document.querySelector('#diskPath').value = res
        }
    } catch (e) {
        console.log('error fetching output dir path', e)
    }
}

async function loadModifiers() {
    try {
        let res = await fetch('/modifiers.json')
        if (res.status === 200) {
            res = await res.json()

            res.forEach(function(m) {
                let title = m[0]
                let modifiers = m[1]

                let titleEl = document.createElement('h5')
                titleEl.className = 'collapsible'
                titleEl.innerHTML = title

                let modifiersEl = document.createElement('div')
                modifiersEl.classList.add('collapsible-content', 'editor-modifiers-leaf')

                modifiers.forEach(function(modifier) {
                    let tagEl = document.createElement('div')
                    tagEl.className = 'prompt-modifier-tag'
                    tagEl.innerHTML = modifier

                    modifiersEl.appendChild(tagEl)

                    tagEl.addEventListener('click', function() {
                        if (activeTags.includes(modifier)) {
                            return
                        }

                        activeTags.push(modifier)
                        refreshTagsList()
                    })
                })
                let brk = document.createElement('br')
                brk.style.clear = 'both'
                modifiersEl.appendChild(brk)

                let e = document.createElement('div')
                e.appendChild(titleEl)
                e.appendChild(modifiersEl)

                editorModifierEntries.appendChild(e)
            })

            createCollapsibles(editorModifierEntries)
        }
    } catch (e) {
        console.log('error fetching modifiers', e)
    }
}

async function init() {
    await loadModifiers()
    await getDiskPath()
    await getAppConfig()

    setInterval(healthCheck, HEALTH_PING_INTERVAL * 1000)
    healthCheck()

    playSound()
}

init()
</script>
</html><|MERGE_RESOLUTION|>--- conflicted
+++ resolved
@@ -318,10 +318,7 @@
 
                 <div id="editor-inputs-init-image" class="row">
                     <label for="init_image"><b>Initial Image:</b> (optional) </label> <input id="init_image" name="init_image" type="file" /><br/>
-<<<<<<< HEAD
-=======
-
->>>>>>> 28e002e2
+
                     <div id="init_image_preview_container" class="image_preview_container">
                         <img id="init_image_preview" src="" width="100" height="100" />
                         <button class="init_image_clear image_clear_btn">X</button>
@@ -1280,10 +1277,7 @@
         initImagePreviewContainer.style.display = 'block'
         inpaintingEditorContainer.style.display = 'none'
         promptStrengthContainer.style.display = 'block'
-<<<<<<< HEAD
-=======
         // maskSetting.checked = false
->>>>>>> 28e002e2
     })
 
     if (file) {
