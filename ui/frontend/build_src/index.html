--- conflicted
+++ resolved
@@ -17,16 +17,12 @@
     <!-- THE STYLES ARE BEING USED IN THE REACT APP  -->
     <!-- WE NEED TO PORT OVER THE STYLES OVER TO THE REACT COMPONENTS -->
     <style>
-<<<<<<< HEAD
       body {
         /* font-family: Arial, Helvetica, sans-serif; */
-=======
-      /* body {
-        font-family: Arial, Helvetica, sans-serif;
->>>>>>> 65682a81
+        /* font-family: Arial, Helvetica, sans-serif; */
         font-size: 11pt;
-        background-color: rgb(32, 33, 36);
-        color: #eee;
+        /* background-color: rgb(32, 33, 36); */
+        /* color: #eee; */
       } */
       a {
         color: rgb(0, 102, 204);
