--- conflicted
+++ resolved
@@ -887,15 +887,13 @@
     margin-bottom: 15px;
     box-shadow: 0 4px 8px 0 rgba(0, 0, 0, 0.15), 0 6px 20px 0 rgba(0, 0, 0, 0.15);
 }
-<<<<<<< HEAD
 
 i.active {
     background: var(--accent-color);
-=======
+}
 #system-info .value {
     text-align: left;
 }
 #system-info label {
     float: right;
->>>>>>> 39814a89
 }