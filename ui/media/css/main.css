--- conflicted
+++ resolved
@@ -1105,7 +1105,6 @@
 }
 #ip-info div {
     line-height: 200%;
-<<<<<<< HEAD
 }
 
 /* SCROLLBARS */
@@ -1153,6 +1152,4 @@
      0% { border: solid 12px var(--accent-color); }
     50% { border: solid 12px var(--background-color1); }
    100% { border: solid 12px var(--accent-color); }
-=======
->>>>>>> cdfef16a
 }