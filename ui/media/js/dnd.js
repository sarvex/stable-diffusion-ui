--- conflicted
+++ resolved
@@ -294,16 +294,12 @@
         }
     }
 
-<<<<<<< HEAD
-    // restore the original tag
-    promptField.value = task.reqBody.original_prompt || task.reqBody.prompt
-
     // properly reset fields not present in the task
     if (!('use_hypernetwork_model' in task.reqBody)) {
         hypernetworkModelField.value = ""
         hypernetworkModelField.dispatchEvent(new Event("change"))
     }
-=======
+
     // restore the original prompt if provided (e.g. use settings), fallback to prompt as needed (e.g. copy/paste or d&d)
     promptField.value = task.reqBody.original_prompt
     if (!('original_prompt' in task.reqBody)) {
@@ -311,7 +307,6 @@
     }
     
     // properly reset checkboxes
->>>>>>> af43a92a
     if (!('use_face_correction' in task.reqBody)) {
         useFaceCorrectionField.checked = false
     }
