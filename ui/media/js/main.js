"use strict" // Opt in to a restricted variant of JavaScript
const HEALTH_PING_INTERVAL = 5 // seconds
const MAX_INIT_IMAGE_DIMENSION = 768
const MIN_GPUS_TO_SHOW_SELECTION = 2

const IMAGE_REGEX = new RegExp('data:image/[A-Za-z]+;base64')

let sessionId = Date.now()

let promptField = document.querySelector('#prompt')
let promptsFromFileSelector = document.querySelector('#prompt_from_file')
let promptsFromFileBtn = document.querySelector('#promptsFromFileBtn')
let negativePromptField = document.querySelector('#negative_prompt')
let numOutputsTotalField = document.querySelector('#num_outputs_total')
let numOutputsParallelField = document.querySelector('#num_outputs_parallel')
let numInferenceStepsField = document.querySelector('#num_inference_steps')
let guidanceScaleSlider = document.querySelector('#guidance_scale_slider')
let guidanceScaleField = document.querySelector('#guidance_scale')
let randomSeedField = document.querySelector("#random_seed")
let seedField = document.querySelector('#seed')
let widthField = document.querySelector('#width')
let heightField = document.querySelector('#height')
let initImageSelector = document.querySelector("#init_image")
let initImagePreview = document.querySelector("#init_image_preview")
let initImageSizeBox = document.querySelector("#init_image_size_box")
let maskImageSelector = document.querySelector("#mask")
let maskImagePreview = document.querySelector("#mask_preview")
let promptStrengthSlider = document.querySelector('#prompt_strength_slider')
let promptStrengthField = document.querySelector('#prompt_strength')
let samplerField = document.querySelector('#sampler')
let samplerSelectionContainer = document.querySelector("#samplerSelection")
let useFaceCorrectionField = document.querySelector("#use_face_correction")
let useUpscalingField = document.querySelector("#use_upscale")
let upscaleModelField = document.querySelector("#upscale_model")
let stableDiffusionModelField = document.querySelector('#stable_diffusion_model')
let vaeModelField = document.querySelector('#vae_model')
let outputFormatField = document.querySelector('#output_format')
let showOnlyFilteredImageField = document.querySelector("#show_only_filtered_image")
let updateBranchLabel = document.querySelector("#updateBranchLabel")
let streamImageProgressField = document.querySelector("#stream_image_progress")

let makeImageBtn = document.querySelector('#makeImage')
let stopImageBtn = document.querySelector('#stopImage')

let imagesContainer = document.querySelector('#current-images')
let initImagePreviewContainer = document.querySelector('#init_image_preview_container')
let initImageClearBtn = document.querySelector('.init_image_clear')
let promptStrengthContainer = document.querySelector('#prompt_strength_container')

let initialText = document.querySelector("#initial-text")
let previewTools = document.querySelector("#preview-tools")
let clearAllPreviewsBtn = document.querySelector("#clear-all-previews")

let maskSetting = document.querySelector('#enable_mask')

let imagePreview = document.querySelector("#preview")

let serverStatusColor = document.querySelector('#server-status-color')
let serverStatusMsg = document.querySelector('#server-status-msg')


document.querySelector('.drawing-board-control-navigation-back').innerHTML = '<i class="fa-solid fa-rotate-left"></i>'
document.querySelector('.drawing-board-control-navigation-forward').innerHTML = '<i class="fa-solid fa-rotate-right"></i>'

let maskResetButton = document.querySelector('.drawing-board-control-navigation-reset')
maskResetButton.innerHTML = 'Clear'
maskResetButton.style.fontWeight = 'normal'
maskResetButton.style.fontSize = '10pt'

let serverState = {'status': 'Offline', 'time': Date.now()}
let bellPending = false

let taskQueue = []
let currentTask = null

function getLocalStorageBoolItem(key, fallback) {
    let item = localStorage.getItem(key)
    if (item === null) {
        return fallback
    }

    return (item === 'true' ? true : false)
}

function handleBoolSettingChange(key) {
    return function(e) {
        localStorage.setItem(key, e.target.checked.toString())
    }
}

function handleStringSettingChange(key) {
    return function(e) {
        localStorage.setItem(key, e.target.value.toString())
    }
}

function isSoundEnabled() {
    return getSetting("sound_toggle")
}

function getSavedDiskPath() {
    return getSetting("diskPath")
}

function setStatus(statusType, msg, msgType) {
}

function setServerStatus(msgType, msg) {
    switch(msgType) {
        case 'online':
            serverStatusColor.style.color = 'green'
            serverStatusMsg.style.color = 'green'
            serverStatusMsg.innerText = 'Stable Diffusion is ' + msg
            break
        case 'busy':
            serverStatusColor.style.color = 'rgb(200, 139, 0)'
            serverStatusMsg.style.color = 'rgb(200, 139, 0)'
            serverStatusMsg.innerText = 'Stable Diffusion is ' + msg
            break
        case 'error':
            serverStatusColor.style.color = 'red'
            serverStatusMsg.style.color = 'red'
            serverStatusMsg.innerText = 'Stable Diffusion has stopped'
            break
    }
}
function isServerAvailable() {
    if (typeof serverState !== 'object') {
        return false
    }
    switch (serverState.status) {
        case 'LoadingModel':
        case 'Rendering':
        case 'Online':
            return true
        default:
            return false
    }
}

function logMsg(msg, level, outputMsg) {
    if (outputMsg.hasChildNodes()) {
        outputMsg.appendChild(document.createElement('br'))
    }
    if (level === 'error') {
        outputMsg.innerHTML += '<span style="color: red">Error: ' + msg + '</span>'
    } else if (level === 'warn') {
        outputMsg.innerHTML += '<span style="color: orange">Warning: ' + msg + '</span>'
    } else {
        outputMsg.innerText += msg
    }
    console.log(level, msg)
}

function logError(msg, res, outputMsg) {
    logMsg(msg, 'error', outputMsg)

    console.log('request error', res)
    setStatus('request', 'error', 'error')
}

function playSound() {
    const audio = new Audio('/media/ding.mp3')
    audio.volume = 0.2
    var promise = audio.play()
    if (promise !== undefined) {
        promise.then(_ => {}).catch(error => {
            console.warn("browser blocked autoplay")
        })
    }
}
function setSystemInfo(devices) {
    let cpu = devices.all.cpu.name
    let allGPUs = Object.keys(devices.all).filter(d => d != 'cpu')
    let activeGPUs = Object.keys(devices.active)

    function ID_TO_TEXT(d) {
        let info = devices.all[d]
        if ("mem_free" in info && "mem_total" in info) {
            return `${info.name} <small>(${d}) (${info.mem_free.toFixed(1)}Gb free / ${info.mem_total.toFixed(1)} Gb total)</small>`
        } else {
            return `${info.name} <small>(${d}) (no memory info)</small>`
        }
    }

    allGPUs = allGPUs.map(ID_TO_TEXT)
    activeGPUs = activeGPUs.map(ID_TO_TEXT)

    let systemInfo = `
    <table>
        <tr><td><label>Processor:</label></td><td class="value">${cpu}</td></tr>
        <tr><td><label>Compatible Graphics Cards (all):</label></td><td class="value">${allGPUs.join('</br>')}</td></tr>
        <tr><td></td><td>&nbsp;</td></tr>
        <tr><td><label>Used for rendering 🔥:</label></td><td class="value">${activeGPUs.join('</br>')}</td></tr>
    </table>`

    let systemInfoEl = document.querySelector('#system-info')
    systemInfoEl.innerHTML = systemInfo
}

async function healthCheck() {
    try {
        let res = undefined
        if (sessionId) {
            res = await fetch('/ping?session_id=' + sessionId)
        } else {
            res = await fetch('/ping')
        }
        serverState = await res.json()
        if (typeof serverState !== 'object' || typeof serverState.status !== 'string') {
            serverState = {'status': 'Offline', 'time': Date.now()}
            setServerStatus('error', 'offline')
            return
        }
        // Set status
        switch(serverState.status) {
            case 'Init':
                // Wait for init to complete before updating status.
                break
            case 'Online':
                setServerStatus('online', 'ready')
                break
            case 'LoadingModel':
                setServerStatus('busy', 'loading..')
                break
            case 'Rendering':
                setServerStatus('busy', 'rendering..')
                break
            default: // Unavailable
                setServerStatus('error', serverState.status.toLowerCase())
                break
        }
        if (serverState.devices) {
            setSystemInfo(serverState.devices)
        }
        serverState.time = Date.now()
    } catch (e) {
        console.log(e)
        serverState = {'status': 'Offline', 'time': Date.now()}
        setServerStatus('error', 'offline')
    }
}

function showImages(reqBody, res, outputContainer, livePreview) {
    let imageItemElements = outputContainer.querySelectorAll('.imgItem')
    if(typeof res != 'object') return
    res.output.reverse()
    res.output.forEach((result, index) => {
        const imageData = result?.data || result?.path + '?t=' + Date.now(),
            imageSeed = result?.seed,
            imagePrompt = reqBody.prompt,
            imageInferenceSteps = reqBody.num_inference_steps,
            imageGuidanceScale = reqBody.guidance_scale,
            imageWidth = reqBody.width,
            imageHeight = reqBody.height;

        if (!imageData.includes('/')) {
            // res contained no data for the image, stop execution
            setStatus('request', 'invalid image', 'error')
            return
        }

        let imageItemElem = (index < imageItemElements.length ? imageItemElements[index] : null)
        if(!imageItemElem) {
            imageItemElem = document.createElement('div')
            imageItemElem.className = 'imgItem'
            imageItemElem.innerHTML = `
                <div class="imgContainer">
                    <img/>
                    <div class="imgItemInfo">
                        <span class="imgSeedLabel"></span>
                    </div>
                </div>
            `
            outputContainer.appendChild(imageItemElem)
        }
        const imageElem = imageItemElem.querySelector('img')
        imageElem.src = imageData
        imageElem.width = parseInt(imageWidth)
        imageElem.height = parseInt(imageHeight)
        imageElem.setAttribute('data-prompt', imagePrompt)
        imageElem.setAttribute('data-steps', imageInferenceSteps)
        imageElem.setAttribute('data-guidance', imageGuidanceScale)


        const imageInfo = imageItemElem.querySelector('.imgItemInfo')
        imageInfo.style.visibility = (livePreview ? 'hidden' : 'visible')

        if ('seed' in result && !imageElem.hasAttribute('data-seed')) {
            const req = Object.assign({}, reqBody, {
                seed: result?.seed || reqBody.seed
            })
            imageElem.setAttribute('data-seed', req.seed)
            const imageSeedLabel = imageItemElem.querySelector('.imgSeedLabel')
            imageSeedLabel.innerText = 'Seed: ' + req.seed

            let buttons = [
                { text: 'Use as Input', on_click: onUseAsInputClick },
                { text: 'Download', on_click: onDownloadImageClick },
                { text: 'Make Similar Images', on_click: onMakeSimilarClick },
                { text: 'Draw another 25 steps', on_click: onContinueDrawingClick },
                { text: 'Upscale', on_click: onUpscaleClick, filter: (req, img) => !req.use_upscale },
                { text: 'Fix Faces', on_click: onFixFacesClick, filter: (req, img) => !req.use_face_correction }
            ]

            // include the plugins
            buttons = buttons.concat(PLUGINS['IMAGE_INFO_BUTTONS'])

            const imgItemInfo = imageItemElem.querySelector('.imgItemInfo')
            const img = imageItemElem.querySelector('img')
            const createButton = function(btnInfo) {
                const newButton = document.createElement('button')
                newButton.classList.add('tasksBtns')
                newButton.innerText = btnInfo.text
                newButton.addEventListener('click', function() {
                    btnInfo.on_click(req, img)
                })
                imgItemInfo.appendChild(newButton)
            }
            buttons.forEach(btn => {
                if (btn.filter && btn.filter(req, img) === false) {
                    return
                }

                createButton(btn)
            })
        }
    })
}

function onUseAsInputClick(req, img) {
    const imgData = img.src

    initImageSelector.value = null
    initImagePreview.src = imgData

    initImagePreviewContainer.style.display = 'block'
    inpaintingEditorContainer.style.display = 'none'
    promptStrengthContainer.style.display = 'table-row'
    maskSetting.checked = false
    samplerSelectionContainer.style.display = 'none'
}

function onDownloadImageClick(req, img) {
    const imgData = img.src
    const imageSeed = img.getAttribute('data-seed')
    const imagePrompt = img.getAttribute('data-prompt')
    const imageInferenceSteps = img.getAttribute('data-steps')
    const imageGuidanceScale = img.getAttribute('data-guidance')

    const imgDownload = document.createElement('a')
    imgDownload.download = createFileName(imagePrompt, imageSeed, imageInferenceSteps, imageGuidanceScale, req['output_format'])
    imgDownload.href = imgData
    imgDownload.click()
}

function modifyCurrentRequest(...reqDiff) {
    const newTaskRequest = getCurrentUserRequest()

    newTaskRequest.reqBody = Object.assign(newTaskRequest.reqBody, ...reqDiff, {
        use_cpu: useCPUField.checked
    })
    newTaskRequest.seed = newTaskRequest.reqBody.seed

    return newTaskRequest
}

function onMakeSimilarClick(req, img) {
    const newTaskRequest = modifyCurrentRequest(req, {
        num_outputs: 1,
        num_inference_steps: 50,
        guidance_scale: 7.5,
        prompt_strength: 0.7,
        init_image: img.src,
        seed: Math.floor(Math.random() * 10000000)
    })

    newTaskRequest.numOutputsTotal = 5
    newTaskRequest.batchCount = 5

    delete newTaskRequest.reqBody.mask

    createTask(newTaskRequest)
}

function enqueueImageVariationTask(req, img, reqDiff) {
    const imageSeed = img.getAttribute('data-seed')

    const newTaskRequest = modifyCurrentRequest(req, reqDiff, {
        num_outputs: 1, // this can be user-configurable in the future
        seed: imageSeed
    })

    newTaskRequest.numOutputsTotal = 1 // this can be user-configurable in the future
    newTaskRequest.batchCount = 1

    createTask(newTaskRequest)
}

function onUpscaleClick(req, img) {
    enqueueImageVariationTask(req, img, {
        use_upscale: upscaleModelField.value
    })
}

function onFixFacesClick(req, img) {
    enqueueImageVariationTask(req, img, {
        use_face_correction: 'GFPGANv1.3'
    })
}

function onContinueDrawingClick(req, img) {
    enqueueImageVariationTask(req, img, {
        num_inference_steps: parseInt(req.num_inference_steps) + 25
    })
}

// makes a single image. don't call this directly, use makeImage() instead
async function doMakeImage(task) {
    if (task.stopped) {
        return
    }

    const RETRY_DELAY_IF_BUFFER_IS_EMPTY = 1000 // ms
    const RETRY_DELAY_IF_SERVER_IS_BUSY = 30 * 1000 // ms, status_code 503, already a task running
    const TASK_START_DELAY_ON_SERVER = 1500 // ms
    const SERVER_STATE_VALIDITY_DURATION = 90 * 1000 // ms

    const reqBody = task.reqBody
    const batchCount = task.batchCount
    const outputContainer = document.createElement('div')

    outputContainer.className = 'img-batch'
    task.outputContainer.insertBefore(outputContainer, task.outputContainer.firstChild)

    const outputMsg = task['outputMsg']
    const previewPrompt = task['previewPrompt']
    const progressBar = task['progressBar']
    const progressBarInner = progressBar.querySelector("div")

    let res = undefined
    try {
        let renderRequest = undefined
        do {
            res = await fetch('/render', {
                method: 'POST',
                headers: {
                    'Content-Type': 'application/json'
                },
                body: JSON.stringify(reqBody)
            })
            renderRequest = await res.json()
            // status_code 503, already a task running.
        } while (res.status === 503 && await asyncDelay(RETRY_DELAY_IF_SERVER_IS_BUSY))

        if (typeof renderRequest?.stream !== 'string') {
            console.log('Endpoint response: ', renderRequest)
            throw new Error(renderRequest?.detail || 'Endpoint response does not contains a response stream url.')
        }

        task['taskStatusLabel'].innerText = "Waiting"
        task['taskStatusLabel'].classList.add('waitingTaskLabel')
        task['taskStatusLabel'].classList.remove('activeTaskLabel')

        do { // Wait for server status to update.
            await asyncDelay(250)
            if (!isServerAvailable()) {
                throw new Error('Connexion with server lost.')
            }
        } while (Date.now() < (serverState.time + SERVER_STATE_VALIDITY_DURATION) && serverState.task !== renderRequest.task)

        switch(serverState.session) {
            case 'pending':
            case 'running':
            case 'buffer':
                // Normal expected messages.
                break
            case 'completed':
                console.warn('Server %o render request %o completed unexpectedly', serverState, renderRequest)
                break // Continue anyway to try to read cached result.
            case 'error':
                console.error('Server %o render request %o has failed', serverState, renderRequest)
                break // Still valid, Update UI with error message
            case 'stopped':
                console.log('Server %o render request %o was stopped', serverState, renderRequest)
                return false
            default:
                throw new Error('Unexpected server task state: ' + serverState.session || 'Undefined')
        }

        while (serverState.task === renderRequest.task && serverState.session === 'pending') {
            // Wait for task to start on server.
            await asyncDelay(TASK_START_DELAY_ON_SERVER)
        }

        // Task started!
        res = await fetch(renderRequest.stream, {
            headers: {
                'Content-Type': 'application/json'
            },
        })

        task['taskStatusLabel'].innerText = "Processing"
        task['taskStatusLabel'].classList.add('activeTaskLabel')
        task['taskStatusLabel'].classList.remove('waitingTaskLabel')

        let stepUpdate = undefined
        let reader = res.body.getReader()
        let textDecoder = new TextDecoder()
        let finalJSON = ''
        let readComplete = false
        while (!readComplete || finalJSON.length > 0) {
            let t = Date.now()
            let jsonStr = ''
            if (!readComplete) {
                const {value, done} = await reader.read()
                if (done) {
                    readComplete = true
                }
                if (value) {
                    jsonStr = textDecoder.decode(value)
                }
            }
            stepUpdate = undefined
            try {
                // hack for a middleman buffering all the streaming updates, and unleashing them on the poor browser in one shot.
                // this results in having to parse JSON like {"step": 1}{"step": 2}{"step": 3}{"ste...
                // which is obviously invalid and can happen at any point while rendering.
                // So we need to extract only the next {} section
                if (finalJSON.length > 0) {
                    // Append new data when required
                    if (jsonStr.length > 0) {
                        jsonStr = finalJSON + jsonStr
                    } else {
                        jsonStr = finalJSON
                    }
                    finalJSON = ''
                }
                // Find next delimiter
                let lastChunkIdx = jsonStr.indexOf('}{')
                if (lastChunkIdx !== -1) {
                    finalJSON = jsonStr.substring(0, lastChunkIdx + 1)
                    jsonStr = jsonStr.substring(lastChunkIdx + 1)
                } else {
                    finalJSON = jsonStr
                    jsonStr = ''
                }
                // Try to parse
                stepUpdate = (finalJSON.length > 0 ? JSON.parse(finalJSON) : undefined)
                finalJSON = jsonStr
            } catch (e) {
                if (e instanceof SyntaxError && !readComplete) {
                    finalJSON += jsonStr
                } else {
                    throw e
                }
            }
            if (typeof stepUpdate === 'object' && 'step' in stepUpdate) {
                let batchSize = stepUpdate.total_steps
                let overallStepCount = stepUpdate.step + task.batchesDone * batchSize
                let totalSteps = batchCount * batchSize
                let percent = 100 * (overallStepCount / totalSteps)
                percent = (percent > 100 ? 100 : percent)
                percent = percent.toFixed(0)
                let timeTaken = stepUpdate.step_time // sec

                let stepsRemaining = totalSteps - overallStepCount
                stepsRemaining = (stepsRemaining < 0 ? 0 : stepsRemaining)
                let timeRemaining = (timeTaken === -1 ? '' : stepsRemaining * timeTaken * 1000) // ms

                outputMsg.innerHTML = `Batch ${task.batchesDone+1} of ${batchCount}`
                outputMsg.innerHTML += `. Generating image(s): ${percent}%`

                timeRemaining = (timeTaken !== -1 ? millisecondsToStr(timeRemaining) : '')
                outputMsg.innerHTML += `. Time remaining (approx): ${timeRemaining}`
                outputMsg.style.display = 'block'

                progressBarInner.style.width = `${percent}%`
                if (percent == 100) {
                    task.progressBar.style.height = "0px"
                    task.progressBar.style.border = "0px solid var(--background-color3)"
                    task.progressBar.classList.remove("active")
                }

                if (stepUpdate.output !== undefined) {
                    showImages(reqBody, stepUpdate, outputContainer, true)
                }
            }
            if (stepUpdate?.status) {
                break
            }
            if (readComplete && finalJSON.length <= 0) {
                if (res.status === 200) {
                    await asyncDelay(RETRY_DELAY_IF_BUFFER_IS_EMPTY)
                    res = await fetch(renderRequest.stream, {
                        headers: {
                            'Content-Type': 'application/json'
                        },
                    })
                    reader = res.body.getReader()
                    readComplete = false
                } else {
                    console.log('Stream stopped: ', res)
                }
            }
        }

        if (typeof stepUpdate === 'object' && stepUpdate.status !== 'succeeded') {
            let msg = ''
            if ('detail' in stepUpdate && typeof stepUpdate.detail === 'string' && stepUpdate.detail.length > 0) {
                msg = stepUpdate.detail
                if (msg.toLowerCase().includes('out of memory')) {
                    msg += `<br/><br/>
                            <b>Suggestions</b>:
                            <br/>
                            1. If you have set an initial image, please try reducing its dimension to ${MAX_INIT_IMAGE_DIMENSION}x${MAX_INIT_IMAGE_DIMENSION} or smaller.<br/>
                            2. Try disabling the '<em>Turbo mode</em>' under '<em>Advanced Settings</em>'.<br/>
                            3. Try generating a smaller image.<br/>`
                }
            } else {
                msg = `Unexpected Read Error:<br/><pre>StepUpdate: ${JSON.stringify(stepUpdate, undefined, 4)}</pre>`
            }
            logError(msg, res, outputMsg)
            return false
        }
        if (typeof stepUpdate !== 'object' || !res || res.status != 200) {
            if (!isServerAvailable()) {
                logError("Stable Diffusion is still starting up, please wait. If this goes on beyond a few minutes, Stable Diffusion has probably crashed. Please check the error message in the command-line window.", res, outputMsg)
            } else if (typeof res === 'object') {
                let msg = 'Stable Diffusion had an error reading the response: '
                try { // 'Response': body stream already read
                    msg += 'Read: ' + await res.text()
                } catch(e) {
                    msg += 'Unexpected end of stream. '
                }
                if (finalJSON) {
                    msg += 'Buffered data: ' + finalJSON
                }
                logError(msg, res, outputMsg)
            } else {
                let msg = `Unexpected Read Error:<br/><pre>Response: ${res}<br/>StepUpdate: ${typeof stepUpdate === 'object' ? JSON.stringify(stepUpdate, undefined, 4) : stepUpdate}</pre>`
                logError(msg, res, outputMsg)
            }
            return false
        }

        showImages(reqBody, stepUpdate, outputContainer, false)
    } catch (e) {
        console.log('request error', e)
        logError('Stable Diffusion had an error. Please check the logs in the command-line window. <br/><br/>' + e + '<br/><pre>' + e.stack + '</pre>', res, outputMsg)
        setStatus('request', 'error', 'error')
        return false
    }
    return true
}

async function checkTasks() {
    if (taskQueue.length === 0) {
        setStatus('request', 'done', 'success')
        setTimeout(checkTasks, 500)
        stopImageBtn.style.display = 'none'
        renameMakeImageButton()

        currentTask = null

        if (bellPending) {
            if (isSoundEnabled()) {
                playSound()
            }
            bellPending = false
        }

        return
    }

    setStatus('request', 'fetching..')

    stopImageBtn.style.display = 'block'
    renameMakeImageButton()
    bellPending = true

    previewTools.style.display = 'block'

    let task = taskQueue.pop()
    currentTask = task

    let time = Date.now()

    let successCount = 0

    task.isProcessing = true
    task['stopTask'].innerHTML = '<i class="fa-solid fa-circle-stop"></i> Stop'
    task['taskStatusLabel'].innerText = "Starting"
    task['taskStatusLabel'].classList.add('waitingTaskLabel')

    const genSeeds = Boolean(typeof task.reqBody.seed !== 'number' || (task.reqBody.seed === task.seed && task.numOutputsTotal > 1))
    const startSeed = task.reqBody.seed || task.seed
    for (let i = 0; i < task.batchCount; i++) {
        let newTask = task
        if (task.batchCount > 1) {
            // Each output render batch needs it's own task instance to avoid altering the other runs after they are completed.
            newTask = Object.assign({}, task, {
                reqBody: Object.assign({}, task.reqBody)
            })
        }
        if (genSeeds) {
            newTask.reqBody.seed = parseInt(startSeed) + (i * newTask.reqBody.num_outputs)
            newTask.seed = newTask.reqBody.seed
        } else if (newTask.seed !== newTask.reqBody.seed) {
            newTask.seed = newTask.reqBody.seed
        }

        let success = await doMakeImage(newTask)
        task.batchesDone++

        if (!task.isProcessing || !success) {
            break
        }

        if (success) {
            successCount++
        }
    }

    task.isProcessing = false
    task['stopTask'].innerHTML = '<i class="fa-solid fa-trash-can"></i> Remove'
    task['taskStatusLabel'].style.display = 'none'

    time = Date.now() - time
    time /= 1000

    if (successCount === task.batchCount) {
        task.outputMsg.innerText = 'Processed ' + task.numOutputsTotal + ' images in ' + time + ' seconds'
        task.progressBar.style.height = "0px"
        task.progressBar.style.border = "0px solid var(--background-color3)"
        task.progressBar.classList.remove("active")
        // setStatus('request', 'done', 'success')
    } else {
        if (task.outputMsg.innerText.toLowerCase().indexOf('error') === -1) {
            task.outputMsg.innerText = 'Task ended after ' + time + ' seconds'
        }
    }

    if (randomSeedField.checked) {
        seedField.value = task.seed
    }

    currentTask = null

    if (typeof requestIdleCallback === 'function') {
        requestIdleCallback(checkTasks, { timeout: 30 * 1000 })
    } else {
        setTimeout(checkTasks, 500)
    }
}
if (typeof requestIdleCallback === 'function') {
    requestIdleCallback(checkTasks, { timeout: 30 * 1000 })
} else {
    setTimeout(checkTasks, 10)
}

function getCurrentUserRequest() {
    const numOutputsTotal = parseInt(numOutputsTotalField.value)
    const numOutputsParallel = parseInt(numOutputsParallelField.value)
    const seed = (randomSeedField.checked ? Math.floor(Math.random() * 10000000) : parseInt(seedField.value))

    const newTask = {
        isProcessing: false,
        stopped: false,
        batchesDone: 0,
        numOutputsTotal: numOutputsTotal,
        batchCount: Math.ceil(numOutputsTotal / numOutputsParallel),
        seed,

        reqBody: {
            session_id: sessionId,
            seed,
            negative_prompt: negativePromptField.value.trim(),
            num_outputs: numOutputsParallel,
            num_inference_steps: numInferenceStepsField.value,
            guidance_scale: guidanceScaleField.value,
            width: widthField.value,
            height: heightField.value,
            // allow_nsfw: allowNSFWField.checked,
            turbo: turboField.checked,
            use_full_precision: useFullPrecisionField.checked,
            use_stable_diffusion_model: stableDiffusionModelField.value,
            use_vae_model: vaeModelField.value,
            stream_progress_updates: true,
            stream_image_progress: (numOutputsTotal > 50 ? false : streamImageProgressField.checked),
            show_only_filtered_image: showOnlyFilteredImageField.checked,
            output_format: outputFormatField.value,
            original_prompt: promptField.value,
            active_tags: (activeTags.map(x => x.name))
        }
    }
    if (IMAGE_REGEX.test(initImagePreview.src)) {
        newTask.reqBody.init_image = initImagePreview.src
        newTask.reqBody.prompt_strength = promptStrengthField.value

        // if (IMAGE_REGEX.test(maskImagePreview.src)) {
        //     newTask.reqBody.mask = maskImagePreview.src
        // }
        if (maskSetting.checked) {
            newTask.reqBody.mask = inpaintingEditor.getImg()
        }
        newTask.reqBody.sampler = 'ddim'
    } else {
        newTask.reqBody.sampler = samplerField.value
    }
    if (saveToDiskField.checked && diskPathField.value.trim() !== '') {
        newTask.reqBody.save_to_disk_path = diskPathField.value.trim()
    }
    if (useFaceCorrectionField.checked) {
        newTask.reqBody.use_face_correction = 'GFPGANv1.3'
    }
    if (useUpscalingField.checked) {
        newTask.reqBody.use_upscale = upscaleModelField.value
    }
    return newTask
}

function makeImage() {
    if (!isServerAvailable()) {
        alert('The server is not available.')
        return
    }
    const taskTemplate = getCurrentUserRequest()
    const newTaskRequests = []
    getPrompts().forEach((prompt) => newTaskRequests.push(Object.assign({}, taskTemplate, {
        reqBody: Object.assign({ prompt: prompt }, taskTemplate.reqBody)
    })))
    newTaskRequests.forEach(createTask)

    initialText.style.display = 'none'
}

function createTask(task) {
    let taskConfig = `<b>Seed:</b> ${task.seed}, <b>Sampler:</b> ${task.reqBody.sampler}, <b>Inference Steps:</b> ${task.reqBody.num_inference_steps}, <b>Guidance Scale:</b> ${task.reqBody.guidance_scale}, <b>Model:</b> ${task.reqBody.use_stable_diffusion_model}`
    if (task.reqBody.use_vae_model.trim() !== '') {
        taskConfig += `, <b>VAE:</b> ${task.reqBody.use_vae_model}`
    }
    if (task.reqBody.negative_prompt.trim() !== '') {
        taskConfig += `, <b>Negative Prompt:</b> ${task.reqBody.negative_prompt}`
    }
    if (task.reqBody.init_image !== undefined) {
        taskConfig += `, <b>Prompt Strength:</b> ${task.reqBody.prompt_strength}`
    }
    if (task.reqBody.use_face_correction) {
        taskConfig += `, <b>Fix Faces:</b> ${task.reqBody.use_face_correction}`
    }
    if (task.reqBody.use_upscale) {
        taskConfig += `, <b>Upscale:</b> ${task.reqBody.use_upscale}`
    }

    let taskEntry = document.createElement('div')
    taskEntry.className = 'imageTaskContainer'
    taskEntry.innerHTML = ` <div class="header-content panel collapsible active">
                                <div class="taskStatusLabel">Enqueued</div>
                                <button class="secondaryButton stopTask"><i class="fa-solid fa-trash-can"></i> Remove</button>
                            <button class="secondaryButton useSettings"><i class="fa-solid fa-redo"></i> Use Settings</button>
                                <div class="preview-prompt collapsible active"></div>
                                <div class="taskConfig">${taskConfig}</div>
                                <div class="outputMsg"></div>
                                <div class="progress-bar active"><div></div></div>
                            </div>
                            <div class="collapsible-content">
                                <div class="img-preview">
                            </div>`

    createCollapsibles(taskEntry)

    task['taskStatusLabel'] = taskEntry.querySelector('.taskStatusLabel')
    task['outputContainer'] = taskEntry.querySelector('.img-preview')
    task['outputMsg'] = taskEntry.querySelector('.outputMsg')
    task['previewPrompt'] = taskEntry.querySelector('.preview-prompt')
    task['progressBar'] = taskEntry.querySelector('.progress-bar')
    task['stopTask'] = taskEntry.querySelector('.stopTask')

    task['stopTask'].addEventListener('click', async function(e) {
        e.stopPropagation()
        if (task['isProcessing']) {
            task.isProcessing = false
            task.progressBar.classList.remove("active")
            try {
                let res = await fetch('/image/stop?session_id=' + sessionId)
            } catch (e) {
                console.log(e)
            }
        } else {
            let idx = taskQueue.indexOf(task)
            if (idx >= 0) {
                taskQueue.splice(idx, 1)
            }

            taskEntry.remove()
        }
    })

    task['useSettings'] = taskEntry.querySelector('.useSettings')
    task['useSettings'].addEventListener('click', async function(e) {
        TASK_REQ_NO_EXPORT.forEach((key) => delete task.reqBody[key]) // don't restore system settings when restoring tasks
        restoreTaskToUI(task)
        e.stopPropagation();

        // restore the original tag
        promptField.value = task.reqBody.original_prompt

        // Restore modifiers
        refreshModifiersState(task.reqBody.active_tags)

        // properly reset checkboxes
        if (!('use_face_correction' in task.reqBody)) {
            useFaceCorrectionField.checked = false
        }
        if (!('use_upscale' in task.reqBody)) {
            useUpscalingField.checked = false
        }
        if (!('mask' in task.reqBody)) {
            maskSetting.checked = false
        }

        // Show the source picture if present
        initImagePreview.src = (task.reqBody.init_image == undefined ? '' : task.reqBody.init_image)
        if (IMAGE_REGEX.test(initImagePreview.src)) {
            Boolean(task.reqBody.mask) ? inpaintingEditor.setImg(task.reqBody.mask) : inpaintingEditor.resetBackground()
            initImagePreviewContainer.style.display = 'block'
            inpaintingEditorContainer.style.display = 'none'
            promptStrengthContainer.style.display = 'table-row'
            //samplerSelectionContainer.style.display = 'none'
            // maskSetting.checked = false
            inpaintingEditorContainer.style.display = maskSetting.checked ? 'block' : 'none'
        } else {
            initImagePreviewContainer.style.display = 'none'
            // inpaintingEditorContainer.style.display = 'none'
            promptStrengthContainer.style.display = 'none'
            // maskSetting.style.display = 'none'
        }
    })

    imagePreview.insertBefore(taskEntry, previewTools.nextSibling)

    task.previewPrompt.innerText = task.reqBody.prompt
    if (task.previewPrompt.innerText.trim() === '') {
        task.previewPrompt.innerHTML = '&nbsp;' // allows the results to be collapsed
    }

    taskQueue.unshift(task)
}

function getPrompts() {
    let prompts = promptField.value
    if (prompts.trim() === '') {
        return ['']
    }

    prompts = prompts.split('\n')
    prompts = prompts.map(prompt => prompt.trim())
    prompts = prompts.filter(prompt => prompt !== '')

    if (activeTags.length > 0) {
<<<<<<< HEAD
        const promptTags = activeTags.map(x => x.name).join(", ")
        prompts = prompts.map((prompt) => `${prompt}, ${promptTags}`)
    }
=======
	const promptTags = activeTags.map(x => x.name).join(", ")
	prompts = prompts.map((prompt) => `${prompt}, ${promptTags}`)
    }
	
>>>>>>> 2c861c65
    let promptsToMake = applySetOperator(prompts)
    promptsToMake = applyPermuteOperator(promptsToMake)

    return promptsToMake
}

function applySetOperator(prompts) {
    let promptsToMake = []
    let braceExpander = new BraceExpander()
    prompts.forEach(prompt => {
        let expandedPrompts = braceExpander.expand(prompt)
        promptsToMake = promptsToMake.concat(expandedPrompts)
    })

    return promptsToMake
}

function applyPermuteOperator(prompts) {
    let promptsToMake = []
    prompts.forEach(prompt => {
        let promptMatrix = prompt.split('|')
        prompt = promptMatrix.shift().trim()
        promptsToMake.push(prompt)

        promptMatrix = promptMatrix.map(p => p.trim())
        promptMatrix = promptMatrix.filter(p => p !== '')

        if (promptMatrix.length > 0) {
            let promptPermutations = permutePrompts(prompt, promptMatrix)
            promptsToMake = promptsToMake.concat(promptPermutations)
        }
    })

    return promptsToMake
}

function permutePrompts(promptBase, promptMatrix) {
    let prompts = []
    let permutations = permute(promptMatrix)
    permutations.forEach(perm => {
        let prompt = promptBase

        if (perm.length > 0) {
            let promptAddition = perm.join(', ')
            if (promptAddition.trim() === '') {
                return
            }

            prompt += ', ' + promptAddition
        }

        prompts.push(prompt)
    })

    return prompts
}

// create a file name with embedded prompt and metadata
// for easier cateloging and comparison
function createFileName(prompt, seed, steps, guidance, outputFormat) {

    // Most important information is the prompt
    let underscoreName = prompt.replace(/[^a-zA-Z0-9]/g, '_')
    underscoreName = underscoreName.substring(0, 100)
    //const steps = numInferenceStepsField.value
    //const guidance =  guidanceScaleField.value

    // name and the top level metadata
    let fileName = `${underscoreName}_Seed-${seed}_Steps-${steps}_Guidance-${guidance}`

    // add the tags
    // let tags = []
    // let tagString = ''
    // document.querySelectorAll(modifyTagsSelector).forEach(function(tag) {
    //     tags.push(tag.innerHTML)
    // })

    // join the tags with a pipe
    // if (activeTags.length > 0) {
    //     tagString = '_Tags-'
    //     tagString += tags.join('|')
    // }

    // // append empty or populated tags
    // fileName += `${tagString}`

    // add the file extension
    fileName += '.' + (outputFormat === 'png' ? 'png' : 'jpeg')

    return fileName
}

async function stopAllTasks() {
    taskQueue.forEach(task => {
        task.isProcessing = false
    })
    taskQueue = []

    if (currentTask !== null) {
        currentTask.isProcessing = false
    }

    try {
        let res = await fetch('/image/stop?session_id=' + sessionId)
    } catch (e) {
        console.log(e)
    }
}

clearAllPreviewsBtn.addEventListener('click', async function() {
    await stopAllTasks()

    let taskEntries = document.querySelectorAll('.imageTaskContainer')
    taskEntries.forEach(task => {
        task.remove()
    })

    previewTools.style.display = 'none'
    initialText.style.display = 'block'
})

stopImageBtn.addEventListener('click', async function() {
    await stopAllTasks()
})

widthField.addEventListener('change', onDimensionChange)
heightField.addEventListener('change', onDimensionChange)

function renameMakeImageButton() {
    let totalImages = Math.max(parseInt(numOutputsTotalField.value), parseInt(numOutputsParallelField.value))
    let imageLabel = 'Image'
    if (totalImages > 1) {
        imageLabel = totalImages + ' Images'
    }
    if (taskQueue.length == 0) {
        makeImageBtn.innerText = 'Make ' + imageLabel
    } else {
        makeImageBtn.innerText = 'Enqueue Next ' + imageLabel
    }
}
numOutputsTotalField.addEventListener('change', renameMakeImageButton)
numOutputsParallelField.addEventListener('change', renameMakeImageButton)

function onDimensionChange() {
    if (!maskSetting.checked) {
        return
    }
    let widthValue = parseInt(widthField.value)
    let heightValue = parseInt(heightField.value)

    resizeInpaintingEditor(widthValue, heightValue)
}

diskPathField.disabled = !saveToDiskField.checked

upscaleModelField.disabled = !useUpscalingField.checked
useUpscalingField.addEventListener('change', function(e) {
    upscaleModelField.disabled = !this.checked
})

if (useBetaChannelField.checked) {
    updateBranchLabel.innerText = "(beta)"
}

makeImageBtn.addEventListener('click', makeImage)

document.onkeydown = function(e) {
    if (e.ctrlKey && e.code === 'Enter') {
        makeImage()
        e.preventDefault()
    }
}

function updateGuidanceScale() {
    guidanceScaleField.value = guidanceScaleSlider.value / 10
    guidanceScaleField.dispatchEvent(new Event("change"))
}

function updateGuidanceScaleSlider() {
    if (guidanceScaleField.value < 0) {
        guidanceScaleField.value = 0
    } else if (guidanceScaleField.value > 50) {
        guidanceScaleField.value = 50
    }

    guidanceScaleSlider.value = guidanceScaleField.value * 10
    guidanceScaleSlider.dispatchEvent(new Event("change"))
}

guidanceScaleSlider.addEventListener('input', updateGuidanceScale)
guidanceScaleField.addEventListener('input', updateGuidanceScaleSlider)
updateGuidanceScale()

function updatePromptStrength() {
    promptStrengthField.value = promptStrengthSlider.value / 100
    promptStrengthField.dispatchEvent(new Event("change"))
}

function updatePromptStrengthSlider() {
    if (promptStrengthField.value < 0) {
        promptStrengthField.value = 0
    } else if (promptStrengthField.value > 0.99) {
        promptStrengthField.value = 0.99
    }

    promptStrengthSlider.value = promptStrengthField.value * 100
    promptStrengthSlider.dispatchEvent(new Event("change"))
}

promptStrengthSlider.addEventListener('input', updatePromptStrength)
promptStrengthField.addEventListener('input', updatePromptStrengthSlider)
updatePromptStrength()

async function getModels() {
    try {
        var sd_model_setting_key = "stable_diffusion_model"
        var vae_model_setting_key = "vae_model"
        var selectedSDModel = SETTINGS[sd_model_setting_key].value
        var selectedVaeModel = SETTINGS[vae_model_setting_key].value
        let res = await fetch('/get/models')
        const models = await res.json()

        console.log('get models response', models)

        let modelOptions = models['options']
        let stableDiffusionOptions = modelOptions['stable-diffusion']
        let vaeOptions = modelOptions['vae']
        vaeOptions.unshift('') // add a None option

        function createModelOptions(modelField, selectedModel) {
            return function(modelName) {
                let modelOption = document.createElement('option')
                modelOption.value = modelName
                modelOption.innerText = modelName !== '' ? modelName : 'None'

                if (modelName === selectedModel) {
                    modelOption.selected = true
                }

                modelField.appendChild(modelOption)
            }
        }

        stableDiffusionOptions.forEach(createModelOptions(stableDiffusionModelField, selectedSDModel))
        vaeOptions.forEach(createModelOptions(vaeModelField, selectedVaeModel))

        // TODO: set default for model here too
        SETTINGS[sd_model_setting_key].default = stableDiffusionOptions[0]
        if (getSetting(sd_model_setting_key) == '' || SETTINGS[sd_model_setting_key].value == '') {
            setSetting(sd_model_setting_key, stableDiffusionOptions[0])
        }
    } catch (e) {
        console.log('get models error', e)
    }
}

function checkRandomSeed() {
    if (randomSeedField.checked) {
        seedField.disabled = true
        seedField.value = "0"
    } else {
        seedField.disabled = false
    }
}
randomSeedField.addEventListener('input', checkRandomSeed)
checkRandomSeed()

function showInitImagePreview() {
    if (initImageSelector.files.length === 0) {
        initImagePreviewContainer.style.display = 'none'
        // inpaintingEditorContainer.style.display = 'none'
        promptStrengthContainer.style.display = 'none'
        // maskSetting.style.display = 'none'
        return
    }

    let reader = new FileReader()
    let file = initImageSelector.files[0]

    reader.addEventListener('load', function(event) {
        // console.log(file.name, reader.result)
        initImagePreview.src = reader.result
        initImagePreviewContainer.style.display = 'block'
        inpaintingEditorContainer.style.display = 'none'
        promptStrengthContainer.style.display = 'table-row'
        samplerSelectionContainer.style.display = 'none'
        // maskSetting.checked = false
    })

    if (file) {
        reader.readAsDataURL(file)
    }
}
initImageSelector.addEventListener('change', showInitImagePreview)
showInitImagePreview()

initImagePreview.addEventListener('load', function() {
    inpaintingEditorCanvasBackground.style.backgroundImage = "url('" + this.src + "')"
    // maskSetting.style.display = 'block'
    // inpaintingEditorContainer.style.display = 'block'
    initImageSizeBox.textContent = initImagePreview.naturalWidth + " x " + initImagePreview.naturalHeight
    initImageSizeBox.style.display = 'block'
})

initImageClearBtn.addEventListener('click', function() {
    initImageSelector.value = null
    // maskImageSelector.value = null

    initImagePreview.src = ''
    // maskImagePreview.src = ''
    maskSetting.checked = false

    initImagePreviewContainer.style.display = 'none'
    // inpaintingEditorContainer.style.display = 'none'
    // maskImagePreviewContainer.style.display = 'none'

    // maskSetting.style.display = 'none'

    promptStrengthContainer.style.display = 'none'
    samplerSelectionContainer.style.display = 'table-row'
    initImageSizeBox.style.display = 'none'
})

maskSetting.addEventListener('click', function() {
    inpaintingEditorContainer.style.display = (this.checked ? 'block' : 'none')
    onDimensionChange()
})

promptsFromFileBtn.addEventListener('click', function() {
    promptsFromFileSelector.click()
})

promptsFromFileSelector.addEventListener('change', function() {
    if (promptsFromFileSelector.files.length === 0) {
        return
    }

    let reader = new FileReader()
    let file = promptsFromFileSelector.files[0]

    reader.addEventListener('load', function() {
        promptField.value = reader.result
    })

    if (file) {
        reader.readAsText(file)
    }
})

/* setup popup handlers */
document.querySelectorAll('.popup').forEach(popup => {
    popup.addEventListener('click', event => {
        if (event.target == popup) {
            popup.classList.remove("active")
        }
    })
    var closeButton = popup.querySelector(".close-button")
    if (closeButton) {
        closeButton.addEventListener('click', () => {
            popup.classList.remove("active")
        })
    }
})

var tabElements = [];
document.querySelectorAll(".tab").forEach(tab => {
    var name = tab.id.replace("tab-", "");
    var content = document.getElementById(`tab-content-${name}`)
    tabElements.push({
        name: name,
        tab: tab,
        content: content
    })

    tab.addEventListener("click", event => {
        if (!tab.classList.contains("active")) {
            tabElements.forEach(tabInfo => {
                if (tabInfo.tab.classList.contains("active")) {
                    tabInfo.tab.classList.toggle("active")
                    tabInfo.content.classList.toggle("active")
                }
            })
            tab.classList.toggle("active")
            content.classList.toggle("active")
        }
    })
})

window.addEventListener("beforeunload", function(e) {
    const msg = "Unsaved pictures will be lost!";

    let elementList = document.getElementsByClassName("imageTaskContainer");
    if (elementList.length != 0) {
        e.preventDefault();
        (e || window.event).returnValue = msg;
        return msg;
    } else {
        return true;
    }
});

createCollapsibles()<|MERGE_RESOLUTION|>--- conflicted
+++ resolved
@@ -959,16 +959,10 @@
     prompts = prompts.filter(prompt => prompt !== '')
 
     if (activeTags.length > 0) {
-<<<<<<< HEAD
-        const promptTags = activeTags.map(x => x.name).join(", ")
-        prompts = prompts.map((prompt) => `${prompt}, ${promptTags}`)
-    }
-=======
 	const promptTags = activeTags.map(x => x.name).join(", ")
 	prompts = prompts.map((prompt) => `${prompt}, ${promptTags}`)
     }
 	
->>>>>>> 2c861c65
     let promptsToMake = applySetOperator(prompts)
     promptsToMake = applyPermuteOperator(promptsToMake)
 
