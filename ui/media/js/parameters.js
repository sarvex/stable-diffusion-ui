--- conflicted
+++ resolved
@@ -404,9 +404,8 @@
         })
     }
 
-<<<<<<< HEAD
-        saveSettingsBtn.classList.add('active')
-        asyncDelay(300).then(() => saveSettingsBtn.classList.remove('active'))
+    saveSettingsBtn.classList.add('active')
+    asyncDelay(300).then(() => saveSettingsBtn.classList.remove('active'))
 })
 
 getServerIPBtn.addEventListener('click', async function() {
@@ -421,8 +420,3 @@
     list += "</div>"
     ipInfoContainer.innerHTML = list
 })
-=======
-    saveSettingsBtn.classList.add('active')
-    asyncDelay(300).then(() => saveSettingsBtn.classList.remove('active'))
-})
->>>>>>> f0b3bea4
