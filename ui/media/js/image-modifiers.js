let activeTags = []
let modifiers = []
let customModifiersGroupElement = undefined

let editorModifierEntries = document.querySelector('#editor-modifiers-entries')
let editorModifierTagsList = document.querySelector('#editor-inputs-tags-list')
let editorTagsContainer = document.querySelector('#editor-inputs-tags-container')
let modifierCardSizeSlider = document.querySelector('#modifier-card-size-slider')
let previewImageField = document.querySelector('#preview-image')
let modifierSettingsBtn = document.querySelector('#modifier-settings-btn')
let modifierSettingsOverlay = document.querySelector('#modifier-settings-config')
let customModifiersTextBox = document.querySelector('#custom-modifiers-input')
let customModifierEntriesToolbar = document.querySelector('#editor-modifiers-entries-toolbar')

const modifierThumbnailPath = 'media/modifier-thumbnails'
const activeCardClass = 'modifier-card-active'
const CUSTOM_MODIFIERS_KEY = "customModifiers"

function createModifierCard(name, previews) {
    const modifierCard = document.createElement('div')
    modifierCard.className = 'modifier-card'
    modifierCard.innerHTML = `
    <div class="modifier-card-overlay"></div>
    <div class="modifier-card-image-container">
        <div class="modifier-card-image-overlay">+</div>
        <p class="modifier-card-error-label"></p>
        <img onerror="this.remove()" alt="Modifier Image" class="modifier-card-image">
    </div>
    <div class="modifier-card-container">
        <div class="modifier-card-label"><p></p></div>
    </div>`

    const image = modifierCard.querySelector('.modifier-card-image')
    const errorText =  modifierCard.querySelector('.modifier-card-error-label')
    const label = modifierCard.querySelector('.modifier-card-label')

    errorText.innerText = 'No Image'

    if (typeof previews == 'object') {
        image.src = previews[0]; // portrait
        image.setAttribute('preview-type', 'portrait')
    } else {
        image.remove()
    }

    const maxLabelLength = 30
    const nameWithoutBy = name.replace('by ', '')

    if(nameWithoutBy.length <= maxLabelLength) {
        label.querySelector('p').innerText = nameWithoutBy
    } else {
        const tooltipText = document.createElement('span')
        tooltipText.className = 'tooltip-text'
        tooltipText.innerText = name

        label.classList.add('tooltip')
        label.appendChild(tooltipText)

        label.querySelector('p').innerText = nameWithoutBy.substring(0, maxLabelLength) + '...'
    }

    return modifierCard
}

function createModifierGroup(modifierGroup, initiallyExpanded) {
    const title = modifierGroup.category
    const modifiers = modifierGroup.modifiers

    const titleEl = document.createElement('h5')
    titleEl.className = 'collapsible'
    titleEl.innerText = title

    const modifiersEl = document.createElement('div')
    modifiersEl.classList.add('collapsible-content', 'editor-modifiers-leaf')

    if (initiallyExpanded === true) {
        titleEl.className += ' active'
    }

    modifiers.forEach(modObj => {
        const modifierName = modObj.modifier
        const modifierPreviews = modObj?.previews?.map(preview => `${modifierThumbnailPath}/${preview.path}`)

        const modifierCard = createModifierCard(modifierName, modifierPreviews)

        if(typeof modifierCard == 'object') {
            modifiersEl.appendChild(modifierCard)

            modifierCard.addEventListener('click', () => {
                if (activeTags.map(x => trimModifiers(x.name)).includes(trimModifiers(modifierName))) {
                    // remove modifier from active array
<<<<<<< HEAD
                    activeTags = activeTags.filter(x => trimModifiers(x.name) != trimModifiers(modifierName))
                    modifierCard.classList.remove(activeCardClass)

                    modifierCard.querySelector('.modifier-card-image-overlay').innerText = '+'
=======
                    activeTags = activeTags.filter(x => x.name != modifierName)
                    toggleCardState(modifierCard, false)
>>>>>>> 141ff74e
                } else {
                    // add modifier to active array
                    activeTags.push({
                        'name': modifierName,
                        'element': modifierCard.cloneNode(true),
                        'originElement': modifierCard,
                        'previews': modifierPreviews
                    })
                    toggleCardState(modifierCard, true)
                }

                refreshTagsList()
            })
        }
    })

    let brk = document.createElement('br')
    brk.style.clear = 'both'
    modifiersEl.appendChild(brk)

    let e = document.createElement('div')
    e.appendChild(titleEl)
    e.appendChild(modifiersEl)

    editorModifierEntries.insertBefore(e, customModifierEntriesToolbar.nextSibling)

    return e
}

function trimModifiers(tag) {
    return tag.replace(/^\(+|\)+$/g, '').replace(/^\[+|\]+$/g, '')
}

async function loadModifiers() {
    try {
        let res = await fetch('/get/modifiers')
        if (res.status === 200) {
            res = await res.json()

            modifiers = res; // update global variable

            res.reverse()

            res.forEach((modifierGroup, idx) => {
                createModifierGroup(modifierGroup, idx === res.length - 1)
            })

            createCollapsibles(editorModifierEntries)
        }
    } catch (e) {
        console.log('error fetching modifiers', e)
    }

    loadCustomModifiers()
}

function refreshModifiersState(newTags) {
    // clear existing modifiers
    document.querySelector('#editor-modifiers').querySelectorAll('.modifier-card').forEach(modifierCard => {
        const modifierName = modifierCard.querySelector('.modifier-card-label').innerText
        if (activeTags.map(x => x.name).includes(modifierName)) {
            modifierCard.classList.remove(activeCardClass)
            modifierCard.querySelector('.modifier-card-image-overlay').innerText = '+'
        }
    })
    activeTags = []

    // set new modifiers
    newTags.forEach(tag => {
        let found = false
        document.querySelector('#editor-modifiers').querySelectorAll('.modifier-card').forEach(modifierCard => {
            const modifierName = modifierCard.querySelector('.modifier-card-label').innerText
            if (tag == modifierName) {
                // add modifier to active array
                if (!activeTags.map(x => x.name).includes(tag)) { // only add each tag once even if several custom modifier cards share the same tag
                    activeTags.push({
                        'name': modifierName,
                        'element': modifierCard.cloneNode(true),
                        'originElement': modifierCard
                    })
                }
                modifierCard.classList.add(activeCardClass)
                modifierCard.querySelector('.modifier-card-image-overlay').innerText = '-'
                found = true
            }
        })
        if (found == false) { // custom tag went missing, create one here
            let modifierCard = createModifierCard(tag, undefined) // create a modifier card for the missing tag, no image
            
            modifierCard.addEventListener('click', () => {
                if (activeTags.map(x => x.name).includes(tag)) {
                    // remove modifier from active array
                    activeTags = activeTags.filter(x => x.name != tag)
                    modifierCard.classList.remove(activeCardClass)

                    modifierCard.querySelector('.modifier-card-image-overlay').innerText = '+'
                }
                refreshTagsList()
            })

            activeTags.push({
                'name': tag,
                'element': modifierCard,
                'originElement': undefined  // no origin element for missing tags
            })
        }
    })
    refreshTagsList()
}

function refreshTagsList() {
    editorModifierTagsList.innerHTML = ''

    if (activeTags.length == 0) {
        editorTagsContainer.style.display = 'none'
        return
    } else {
        editorTagsContainer.style.display = 'block'
    }

    activeTags.forEach((tag, index) => {
        tag.element.querySelector('.modifier-card-image-overlay').innerText = '-'
        tag.element.classList.add('modifier-card-tiny')

        editorModifierTagsList.appendChild(tag.element)

        tag.element.addEventListener('click', () => {
            let idx = activeTags.indexOf(tag)

            if (idx !== -1 && activeTags[idx].originElement !== undefined) {
                toggleCardState(activeTags[idx].originElement, false)

                activeTags.splice(idx, 1)
                refreshTagsList()
            }
        })
    })

    let brk = document.createElement('br')
    brk.style.clear = 'both'
    editorModifierTagsList.appendChild(brk)
}

function toggleCardState(card, makeActive) {
    if (makeActive) {
        card.classList.add(activeCardClass)
        card.querySelector('.modifier-card-image-overlay').innerText = '-'
    } else {
        card.classList.remove(activeCardClass)
        card.querySelector('.modifier-card-image-overlay').innerText = '+'
    }
}

function changePreviewImages(val) {
    const previewImages = document.querySelectorAll('.modifier-card-image-container img')

    let previewArr = []

    modifiers.map(x => x.modifiers).forEach(x => previewArr.push(...x.map(m => m.previews)))
    
    previewArr = previewArr.map(x => {
        let obj = {}

        x.forEach(preview => {
            obj[preview.name] = preview.path
        })
        
        return obj
    })

    previewImages.forEach(previewImage => {
        const currentPreviewType = previewImage.getAttribute('preview-type')
        const relativePreviewPath = previewImage.src.split(modifierThumbnailPath + '/').pop()

        const previews = previewArr.find(preview => relativePreviewPath == preview[currentPreviewType])

        if(typeof previews == 'object') {
            let preview = null

            if (val == 'portrait') {
                preview = previews.portrait
            }
            else if (val == 'landscape') {
                preview = previews.landscape
            }

            if(preview != null) {
                previewImage.src = `${modifierThumbnailPath}/${preview}`
                previewImage.setAttribute('preview-type', val)
            }
        }
    })
}

function resizeModifierCards(val) {
    const cardSizePrefix = 'modifier-card-size_'
    const modifierCardClass = 'modifier-card'

    const modifierCards = document.querySelectorAll(`.${modifierCardClass}`)
    const cardSize = n => `${cardSizePrefix}${n}`

    modifierCards.forEach(card => {
        // remove existing size classes
        const classes = card.className.split(' ').filter(c => !c.startsWith(cardSizePrefix))
        card.className = classes.join(' ').trim()

        if(val != 0) {
            card.classList.add(cardSize(val))
        }
    })
}

modifierCardSizeSlider.onchange = () => resizeModifierCards(modifierCardSizeSlider.value)
previewImageField.onchange = () => changePreviewImages(previewImageField.value)

modifierSettingsBtn.addEventListener('click', function(e) {
    modifierSettingsOverlay.classList.add("active")
    e.stopPropagation()
})

function saveCustomModifiers() {
    localStorage.setItem(CUSTOM_MODIFIERS_KEY, customModifiersTextBox.value.trim())

    loadCustomModifiers()
}

function loadCustomModifiers() {
    let customModifiers = localStorage.getItem(CUSTOM_MODIFIERS_KEY, '')
    customModifiersTextBox.value = customModifiers

    if (customModifiersGroupElement !== undefined) {
        customModifiersGroupElement.remove()
    }

    if (customModifiers && customModifiers.trim() !== '') {
        customModifiers = customModifiers.split('\n')
        customModifiers = customModifiers.filter(m => m.trim() !== '')
        customModifiers = customModifiers.map(function(m) {
            return {
                "modifier": m
            }
        })

        let customGroup = {
            'category': 'Custom Modifiers',
            'modifiers': customModifiers
        }

        customModifiersGroupElement = createModifierGroup(customGroup, true)

        createCollapsibles(customModifiersGroupElement)
    }
}

customModifiersTextBox.addEventListener('change', saveCustomModifiers)<|MERGE_RESOLUTION|>--- conflicted
+++ resolved
@@ -89,15 +89,8 @@
             modifierCard.addEventListener('click', () => {
                 if (activeTags.map(x => trimModifiers(x.name)).includes(trimModifiers(modifierName))) {
                     // remove modifier from active array
-<<<<<<< HEAD
                     activeTags = activeTags.filter(x => trimModifiers(x.name) != trimModifiers(modifierName))
-                    modifierCard.classList.remove(activeCardClass)
-
-                    modifierCard.querySelector('.modifier-card-image-overlay').innerText = '+'
-=======
-                    activeTags = activeTags.filter(x => x.name != modifierName)
                     toggleCardState(modifierCard, false)
->>>>>>> 141ff74e
                 } else {
                     // add modifier to active array
                     activeTags.push({
