# What's new?

## v2.4
### Major Changes
- **Automatic scanning for malicious model files** - using `picklescan`. Thanks @JeLuf
- **Support for custom VAE models**. You can place your VAE files in the `models/vae` folder, and refresh the browser page to use them. More info: https://github.com/cmdr2/stable-diffusion-ui/wiki/VAE-Variational-Auto-Encoder
- **Experimental support for multiple GPUs!** It should work automatically. Just open one browser tab per GPU, and spread your tasks across your GPUs. For e.g. open our UI in two browser tabs if you have two GPUs. You can customize which GPUs it should use in the "Settings" tab, otherwise let it automatically pick the best GPUs. Thanks @madrang . More info: https://github.com/cmdr2/stable-diffusion-ui/wiki/Run-on-Multiple-GPUs
- **Cleaner UI design** - Show settings and help in new tabs, instead of dropdown popups (which were buggy). Thanks @mdiller
- **Progress bar.** Thanks @mdiller
- **Custom Image Modifiers** - You can now save your custom image modifiers! Your saved modifiers can include special characters like `{}, (), [], |`
- Drag and Drop **text files generated from previously saved images**, and copy settings to clipboard. Thanks @madrang
- Paste settings from clipboard. Thanks @JeLuf
- Bug fixes to reduce the chances of tasks crashing during long multi-hour runs (chrome can put long-running background tabs to sleep). Thanks @JeLuf and @madrang
- **Improved documentation.** Thanks @JeLuf and @jsuelwald
- Improved the codebase for dealing with system settings and UI settings. Thanks @mdiller
- Help instructions next to some setttings, and in the tab
- Show system info in the settings tab
- Keyboard shortcut: Ctrl+Enter to start a task
- Configuration to prevent the browser from opening on startup
- Lots of minor bug fixes
- A `What's New?` tab in the UI
- Button to retrieve the network addresses of the server in the systems setting dialog

### Detailed changelog
<<<<<<< HEAD
* 2.4.14 - 23 Nov 2022 - Button to retrieve the network addresses of the server in the systems setting dialog
=======
* 2.4.14 - 22 Nov 2022 - Change the backend to a custom fork of Stable Diffusion
>>>>>>> 8a0ec95f
* 2.4.13 - 21 Nov 2022 - Change the modifier weight via mouse wheel, drag to reorder selected modifiers, and some more modifier-related fixes. Thanks @patriceac
* 2.4.12 - 21 Nov 2022 - Another fix for improving how long images take to generate. Reduces the time taken for an enqueued task to start processing.
* 2.4.11 - 21 Nov 2022 - Installer improvements: avoid crashing if the username contains a space or special characters, allow moving/renaming the folder after installation on Windows, whitespace fix on git apply
* 2.4.11 - 21 Nov 2022 - Validate inputs before submitting the Image request
* 2.4.11 - 19 Nov 2022 - New system settings to manage the network config (port number and whether to only listen on localhost)
* 2.4.11 - 19 Nov 2022 - Address a regression in how long images take to generate. Use the previous code for moving a model to CPU. This improves things by a second or two per image, but we still have a regression (investigating).
* 2.4.10 - 18 Nov 2022 - Textarea for negative prompts. Thanks @JeLuf
* 2.4.10 - 18 Nov 2022 - Improved design for Settings, and rounded toggle buttons instead of checkboxes for a more modern look. Thanks @mdiller
* 2.4.9 - 18 Nov 2022 - Add Picklescan - a scanner for malicious model files. If it finds a malicious file, it will halt the web application and alert the user. Thanks @JeLuf
* 2.4.8 - 18 Nov 2022 - A `Use these settings` button to use the settings from a previously generated image task. Thanks @patriceac
* 2.4.7 - 18 Nov 2022 - Don't crash if a VAE file fails to load
* 2.4.7 - 17 Nov 2022 - Fix a bug where Face Correction (GFPGAN) would fail on cuda:N (i.e. GPUs other than cuda:0), as well as fail on CPU if the system had an incompatible GPU.
* 2.4.6 - 16 Nov 2022 - Fix a regression in VRAM usage during startup, which caused 'Out of Memory' errors when starting on GPUs with 4gb (or less) VRAM
* 2.4.5 - 16 Nov 2022 - Add checkbox for "Open browser on startup".
* 2.4.5 - 16 Nov 2022 - Add a directory for core plugins that ship with Stable Diffusion UI by default.
* 2.4.5 - 16 Nov 2022 - Add a "What's New?" tab as a core plugin, which fetches the contents of CHANGES.md from the app's release branch.<|MERGE_RESOLUTION|>--- conflicted
+++ resolved
@@ -22,11 +22,8 @@
 - Button to retrieve the network addresses of the server in the systems setting dialog
 
 ### Detailed changelog
-<<<<<<< HEAD
 * 2.4.14 - 23 Nov 2022 - Button to retrieve the network addresses of the server in the systems setting dialog
-=======
 * 2.4.14 - 22 Nov 2022 - Change the backend to a custom fork of Stable Diffusion
->>>>>>> 8a0ec95f
 * 2.4.13 - 21 Nov 2022 - Change the modifier weight via mouse wheel, drag to reorder selected modifiers, and some more modifier-related fixes. Thanks @patriceac
 * 2.4.12 - 21 Nov 2022 - Another fix for improving how long images take to generate. Reduces the time taken for an enqueued task to start processing.
 * 2.4.11 - 21 Nov 2022 - Installer improvements: avoid crashing if the username contains a space or special characters, allow moving/renaming the folder after installation on Windows, whitespace fix on git apply
